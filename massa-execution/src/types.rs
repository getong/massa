use crate::sce_ledger::{FinalLedger, SCELedger, SCELedgerChanges, SCELedgerStep};
use crate::BootstrapExecutionState;
use massa_models::execution::ExecuteReadOnlyResponse;
/// Define types used while executing block bytecodes
use massa_models::{Address, Amount, Block, BlockId, Slot};
use massa_sc_runtime::Bytecode;
use rand::SeedableRng;
use rand_xoshiro::Xoshiro256PlusPlus;
use std::sync::{Condvar, Mutex};
use std::{collections::VecDeque, sync::Arc};
use tokio::sync::oneshot;

/// history of active executed steps
pub(crate) type StepHistory = VecDeque<StepHistoryItem>;

/// A StepHistory item representing the consequences of a given execution step
#[derive(Debug, Clone)]
pub(crate) struct StepHistoryItem {
    // step slot
    pub slot: Slot,

    // optional block ID (or miss if None) at that slot
    pub opt_block_id: Option<BlockId>,

    // list of SCE ledger changes caused by this execution step
    pub ledger_changes: SCELedgerChanges,
}

#[derive(Clone)]
/// Stateful context, providing a context during the execution of a module
pub(crate) struct ExecutionContext {
    /// final and active ledger at the current step
    pub ledger_step: SCELedgerStep,

    /// max gas for this execution
    pub max_gas: u64,
<<<<<<< HEAD

    /// coins transferred to the target address during a call
    pub coins: Amount,

    /// gas price of the execution
=======
    pub coins_stack: Vec<Amount>,
>>>>>>> 605157b3
    pub gas_price: Amount,

    /// slot at which the execution happens
    pub slot: Slot,

    /// counter of newly created addresses so far during this execution
    pub created_addr_index: u64,

    /// block ID, if one is present at this slot
    pub opt_block_id: Option<BlockId>,

    /// block creator addr, if there is a block at this slot
    pub opt_block_creator_addr: Option<Address>,

    /// call stack, most recent is at the back
    pub call_stack: VecDeque<Address>,
<<<<<<< HEAD

    /// list of addresses created so far during excution
    pub owned_addresses: Set<Address>,

    /// True if it's a read-only context
=======
    pub owned_addresses_stack: Vec<Vec<Address>>,
>>>>>>> 605157b3
    pub read_only: bool,
    pub unsafe_rng: Xoshiro256PlusPlus,
}

/// an active execution step target slot and block
#[derive(Clone)]
pub(crate) struct ExecutionStep {
    /// slot at which the execution step will happen
    pub slot: Slot,
<<<<<<< HEAD

    /// Some(BlockID, block), if a block is present at this slot, otherwise None
    pub block: Option<(BlockId, Block)>,
=======
    pub block: Option<(BlockId, Block)>, // None if miss
>>>>>>> 605157b3
}

impl ExecutionContext {
    pub fn new(ledger: SCELedger, ledger_at_slot: Slot) -> Self {
        let final_ledger_slot = FinalLedger {
            ledger,
            slot: ledger_at_slot,
        };
        ExecutionContext {
            ledger_step: SCELedgerStep {
                final_ledger_slot,
                cumulative_history_changes: Default::default(),
                caused_changes: Default::default(),
            },
            max_gas: Default::default(),
            coins_stack: Default::default(),
            gas_price: Default::default(),
            slot: Slot::new(0, 0),
            opt_block_id: Default::default(),
            opt_block_creator_addr: Default::default(),
            call_stack: Default::default(),
            owned_addresses_stack: Default::default(),
            created_addr_index: Default::default(),
            read_only: Default::default(),
            unsafe_rng: Xoshiro256PlusPlus::from_seed([0u8; 32]),
        }
    }
}

impl From<StepHistory> for SCELedgerChanges {
    fn from(step: StepHistory) -> Self {
        let mut ret = SCELedgerChanges::default();
        step.iter()
            .for_each(|StepHistoryItem { ledger_changes, .. }| {
                ret.apply_changes(ledger_changes);
            });
        ret
    }
}

// Thread vm types:

/// execution request
pub(crate) enum ExecutionRequest {
    /// Runs a final step
    RunFinalStep(ExecutionStep),
    /// Runs an active step
    #[allow(dead_code)] // TODO DISABLED TEMPORARILY #2101
    RunActiveStep(ExecutionStep),
    /// Resets the VM to its final state
    /// Run code in read-only mode
    RunReadOnly {
        /// The slot at which the execution will occur.
        slot: Slot,
        /// Maximum gas spend in execution.
        max_gas: u64,
        /// The simulated price of gas for the read-only execution.
        simulated_gas_price: Amount,
        /// The code to execute.
        bytecode: Vec<u8>,
        /// The channel used to send the result of execution.
        result_sender: oneshot::Sender<ExecuteReadOnlyResponse>,
        /// The address, or a default random one if none is provided,
        /// which will simulate the sender of the operation.
        address: Option<Address>,
    },
    /// Reset to latest final state
    ResetToFinalState,
    /// Get bootstrap state
    GetBootstrapState {
        response_tx: oneshot::Sender<BootstrapExecutionState>,
    },
    /// Shutdown state, set by the worker to signal shutdown to the VM thread.
    Shutdown,
}

pub(crate) type ExecutionQueue = Arc<(Mutex<VecDeque<ExecutionRequest>>, Condvar)>;

/// Wrapping structure for an ExecutionSC and a sender
pub struct ExecutionData {
    /// Sender address
    pub sender_address: Address,
    /// Smart contract bytecode.
    pub bytecode: Bytecode,
    /// The maximum amount of gas that the execution of the contract is allowed to cost.
    pub max_gas: u64,
    /// Extra coins that are spent by consensus and are available in the execution context of the contract.
    pub coins: Amount,
    /// The price per unit of gas that the caller is willing to pay for the execution.
    pub gas_price: Amount,
}

impl TryFrom<&massa_models::Operation> for ExecutionData {
    type Error = anyhow::Error;

    fn try_from(operation: &massa_models::Operation) -> anyhow::Result<Self> {
        match &operation.content.op {
            massa_models::OperationType::ExecuteSC {
                data,
                max_gas,
                gas_price,
                coins,
            } => Ok(ExecutionData {
                bytecode: data.to_owned(),
                sender_address: Address::from_public_key(&operation.content.sender_public_key),
                max_gas: *max_gas,
                gas_price: *gas_price,
                coins: *coins,
            }),
            _ => anyhow::bail!("Conversion require an `OperationType::ExecuteSC`"),
        }
    }
}<|MERGE_RESOLUTION|>--- conflicted
+++ resolved
@@ -34,15 +34,11 @@
 
     /// max gas for this execution
     pub max_gas: u64,
-<<<<<<< HEAD
 
-    /// coins transferred to the target address during a call
-    pub coins: Amount,
+    /// coins transferred to the target address during a call, stacked
+    pub coins_stack: Vec<Amount>,
 
     /// gas price of the execution
-=======
-    pub coins_stack: Vec<Amount>,
->>>>>>> 605157b3
     pub gas_price: Amount,
 
     /// slot at which the execution happens
@@ -57,18 +53,16 @@
     /// block creator addr, if there is a block at this slot
     pub opt_block_creator_addr: Option<Address>,
 
-    /// call stack, most recent is at the back
+    /// address call stack, most recent is at the back
     pub call_stack: VecDeque<Address>,
-<<<<<<< HEAD
 
-    /// list of addresses created so far during excution
-    pub owned_addresses: Set<Address>,
+    /// list of addresses created so far during excution, stacked
+    pub owned_addresses_stack: Vec<Vec<Address>>,
 
     /// True if it's a read-only context
-=======
-    pub owned_addresses_stack: Vec<Vec<Address>>,
->>>>>>> 605157b3
     pub read_only: bool,
+
+    /// Unsafe RNG state
     pub unsafe_rng: Xoshiro256PlusPlus,
 }
 
@@ -77,13 +71,9 @@
 pub(crate) struct ExecutionStep {
     /// slot at which the execution step will happen
     pub slot: Slot,
-<<<<<<< HEAD
 
     /// Some(BlockID, block), if a block is present at this slot, otherwise None
     pub block: Option<(BlockId, Block)>,
-=======
-    pub block: Option<(BlockId, Block)>, // None if miss
->>>>>>> 605157b3
 }
 
 impl ExecutionContext {
