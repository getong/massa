--- conflicted
+++ resolved
@@ -543,13 +543,8 @@
     /// Functional test of `LedgerDB`
     #[test]
     fn test_ledger_db() {
-<<<<<<< HEAD
-        let addr = Address::from_public_key(&KeyPair::generate().get_public_key());
+        let addr = Address::from_public_key(&KeyPair::generate(0).unwrap().get_public_key());
         let (ledger_db, data) = init_test_ledger(addr);
-=======
-        let addr = Address::from_public_key(&KeyPair::generate(0).unwrap().get_public_key());
-        let (db, data) = init_test_ledger(addr);
->>>>>>> f9d51bfb
 
         let amount_deserializer =
             AmountDeserializer::new(Included(Amount::MIN), Included(Amount::MAX));
@@ -586,14 +581,10 @@
             Hash::from_bytes(STATE_HASH_INITIAL_BYTES),
             ledger_db.db.read().get_db_hash()
         );
-<<<<<<< HEAD
         assert!(ledger_db
             .get_sub_entry(&addr, LedgerSubEntry::Balance)
             .is_none());
         assert!(ledger_db.get_entire_datastore(&addr).is_empty());
-=======
-        assert!(db.get_sub_entry(&addr, LedgerSubEntry::Balance).is_none());
-        assert!(db.get_entire_datastore(&addr).is_empty());
     }
 
     #[test]
@@ -603,7 +594,6 @@
         let (db, _) = init_test_ledger(a);
         let res = db.get_ledger_part(StreamingStep::Started).unwrap();
         db.set_ledger_part(&res.0[..]).unwrap();
->>>>>>> f9d51bfb
     }
 
     #[test]
