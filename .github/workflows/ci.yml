name: CI

on:
  push:
    branches: [main, staging, trying]
  pull_request:
    branches: [main, 'testnet_*']
    types:
    - opened
    - reopened
    - synchronize
    - ready_for_review

env:
  CARGO_TERM_COLOR: always
  RUST_BACKTRACE: full
  RUSTFLAGS: "--deny warnings"

concurrency:
  group: ${{ github.workflow }}-${{ github.ref }}
  cancel-in-progress: true

jobs:
  # Quick tests on each commit/PR
  sanity:
    runs-on: ubuntu-latest
    steps:
      - uses: actions/checkout@v3
        with:
          submodules: "recursive"
      - uses: actions-rs/toolchain@v1
        with:
          profile: minimal
          toolchain: nightly-2023-06-01
          components: rustfmt
          override: true
      - uses: Swatinem/rust-cache@v2
        with:
          shared-key: "sanity"
          save-if: ${{ github.ref_name == 'testnet_24' }}
      - uses: actions-rs/cargo@v1
        with:
          command: fmt
          args: --all -- --check

  check:
    if: github.ref != 'refs/heads/staging'
    needs: sanity
    runs-on: ubuntu-latest
    continue-on-error: true
    steps:
      - uses: actions/checkout@v3
        with:
          submodules: "recursive"
      - uses: actions-rs/toolchain@v1
        with:
          profile: minimal
          toolchain: nightly-2023-06-01
      - uses: Swatinem/rust-cache@v2
        with:
          shared-key: "check"
<<<<<<< HEAD
          save-if: ${{ github.ref_name == 'testnet_24' }}
      - uses: arduino/setup-protoc@v1
        with:
          version: '3.x'
          repo-token: ${{ secrets.GITHUB_TOKEN }}
=======
          save-if: ${{ github.ref == 'refs/heads/main' }}
>>>>>>> 9ab5d44a
      - uses: actions-rs/cargo@v1
        with:
          command: check

  clippy:
    if: github.ref != 'refs/heads/staging'
    needs: sanity
    runs-on: ubuntu-latest
    continue-on-error: true
    steps:
      - uses: actions/checkout@v3
        with:
          submodules: "recursive"
      - uses: actions-rs/toolchain@v1
        with:
          profile: minimal
          toolchain: nightly-2023-06-01
          components: clippy
          override: true
      - uses: Swatinem/rust-cache@v2
        with:
          shared-key: "clippy"
<<<<<<< HEAD
          save-if: ${{ github.ref_name == 'testnet_24' }}
      - uses: arduino/setup-protoc@v1
        with:
          version: '3.x'
          repo-token: ${{ secrets.GITHUB_TOKEN }}
=======
          save-if: ${{ github.ref == 'refs/heads/main' }}
>>>>>>> 9ab5d44a
      - uses: actions-rs/clippy-check@v1
        with:
          token: ${{ secrets.GITHUB_TOKEN }}
          args: -- -A clippy::uninlined-format-args


  # Full cross-platform tests required by bors to merge on main branch
  full:
    name: full
    needs: sanity
    runs-on: ${{ matrix.os }}
    strategy:
      matrix:
        os:
          - ubuntu-latest
          - macOS-latest
          # - windows-latest
    steps:
      - uses: ilammy/setup-nasm@v1
      - uses: actions/checkout@v3
        with:
          submodules: "recursive"
      - uses: actions-rs/toolchain@v1
        with:
          profile: minimal
          toolchain: nightly-2023-06-01
          override: true
      - uses: Swatinem/rust-cache@v2
        with:
          shared-key: "massa"
<<<<<<< HEAD
          save-if: ${{ github.ref_name == 'testnet_24' }}
      - uses: arduino/setup-protoc@v1
        with:
          version: '3.x'
          repo-token: ${{ secrets.GITHUB_TOKEN }}
=======
          save-if: ${{ github.ref == 'refs/heads/main' }}
>>>>>>> 9ab5d44a
      - uses: actions-rs/cargo@v1
        with:
          command: install
          args: cargo-nextest
      - uses: actions-rs/cargo@v1
        with:
          command: nextest
          args: run --features testing --retries 10
      - uses: actions-rs/cargo@v1
        with:
          command: test
          args: --features testing --doc

  build: # quick hack because bors wrongly detect matrix jobs status
    needs: full
    runs-on: ubuntu-latest
    steps:
      - run: exit 0

  # Maybe launch it only in testnet branches
  gas-costs-check:
    if: github.ref != 'refs/heads/staging' && github.ref != 'refs/heads/main'
    runs-on: ubuntu-latest
    steps:
      - uses: actions/checkout@v3
        with:
          submodules: "recursive"
      - uses: actions-rs/toolchain@v1
        with:
          profile: minimal
          toolchain: nightly-2023-06-01
          components: rustfmt
          override: true
      - uses: actions/checkout@v3
        with:
          repository: massalabs/gas-calibration
          path: gas-calibration
          ref: main
      - uses: actions/checkout@v3
        with:
          repository: massalabs/massa-as-sdk
          path: massa-as-sdk
          ref: main
      # Replace the branch in the dependencies in gas-calibration project by the current branch
      # Special case for massa-sc-runtime: we use the branch referenced in the Cargo.toml of massa-execution-worker.
      - name: "Use the current branch as dependency for gas-calibration"
        run: >
          cd gas-calibration &&
          sed -i 's!main!${{ github.head_ref || github.ref_name }}!g' Cargo.toml &&
          sed -i 's!massa-sc-runtime = { git = "https://github.com/massalabs/massa-sc-runtime", features = \["gas_calibration"\] }!'"$(cat ../massa-execution-worker/Cargo.toml | grep 'massalabs/massa-sc-runtime' | sed 's!/!\\/!g' | sed 's!}!, features = ["gas_calibration"]}!g' )"'!g' Cargo.toml
      #- name: "Launch gas-calibration with one SC per ABI in massa-as-sdk to see if there is an ABI missing"
      #  run: >
      #    cd gas-calibration &&
      #    cargo run -r -- --nb-scs-by-abi=1 --as-sdk-env-path=../massa-as-sdk/assembly/env/env.ts --only-generate


  doc:
    runs-on: ubuntu-latest
    steps:
      - uses: actions/checkout@v3
        with:
          submodules: "recursive"
      - uses: actions-rs/toolchain@v1
        with:
          profile: minimal
          toolchain: nightly-2023-06-01
          components: rustfmt
          override: true
      - uses: Swatinem/rust-cache@v2
        with:
          shared-key: "doc"
<<<<<<< HEAD
          save-if: ${{ github.ref_name == 'testnet_24' }}
      - uses: arduino/setup-protoc@v1
        with:
          version: '3.x'
          repo-token: ${{ secrets.GITHUB_TOKEN }}
=======
          save-if: ${{ github.ref == 'refs/heads/main' }}
>>>>>>> 9ab5d44a
      - uses: actions-rs/cargo@v1
        with:
          command: doc
          args: --no-deps --document-private-items
      - uses: JamesIves/github-pages-deploy-action@4.1.7
        with:
          branch: gh-pages
          folder: target/doc

  unit_tests:
    runs-on: ubuntu-latest
    steps:
      - uses: actions/checkout@v3
        with:
          submodules: "recursive"
      - name: setup_tests
        shell: bash
        run: |
          cargo install cargo-script && cargo script tools/setup_test.rs && git diff --no-ext-diff --quiet<|MERGE_RESOLUTION|>--- conflicted
+++ resolved
@@ -59,15 +59,11 @@
       - uses: Swatinem/rust-cache@v2
         with:
           shared-key: "check"
-<<<<<<< HEAD
-          save-if: ${{ github.ref_name == 'testnet_24' }}
-      - uses: arduino/setup-protoc@v1
-        with:
-          version: '3.x'
-          repo-token: ${{ secrets.GITHUB_TOKEN }}
-=======
-          save-if: ${{ github.ref == 'refs/heads/main' }}
->>>>>>> 9ab5d44a
+          save-if: ${{ github.ref_name == 'testnet_24' }}
+      - uses: arduino/setup-protoc@v1
+        with:
+          version: '3.x'
+          repo-token: ${{ secrets.GITHUB_TOKEN }}
       - uses: actions-rs/cargo@v1
         with:
           command: check
@@ -90,15 +86,11 @@
       - uses: Swatinem/rust-cache@v2
         with:
           shared-key: "clippy"
-<<<<<<< HEAD
-          save-if: ${{ github.ref_name == 'testnet_24' }}
-      - uses: arduino/setup-protoc@v1
-        with:
-          version: '3.x'
-          repo-token: ${{ secrets.GITHUB_TOKEN }}
-=======
-          save-if: ${{ github.ref == 'refs/heads/main' }}
->>>>>>> 9ab5d44a
+          save-if: ${{ github.ref_name == 'testnet_24' }}
+      - uses: arduino/setup-protoc@v1
+        with:
+          version: '3.x'
+          repo-token: ${{ secrets.GITHUB_TOKEN }}
       - uses: actions-rs/clippy-check@v1
         with:
           token: ${{ secrets.GITHUB_TOKEN }}
@@ -129,15 +121,11 @@
       - uses: Swatinem/rust-cache@v2
         with:
           shared-key: "massa"
-<<<<<<< HEAD
-          save-if: ${{ github.ref_name == 'testnet_24' }}
-      - uses: arduino/setup-protoc@v1
-        with:
-          version: '3.x'
-          repo-token: ${{ secrets.GITHUB_TOKEN }}
-=======
-          save-if: ${{ github.ref == 'refs/heads/main' }}
->>>>>>> 9ab5d44a
+          save-if: ${{ github.ref_name == 'testnet_24' }}
+      - uses: arduino/setup-protoc@v1
+        with:
+          version: '3.x'
+          repo-token: ${{ secrets.GITHUB_TOKEN }}
       - uses: actions-rs/cargo@v1
         with:
           command: install
@@ -209,15 +197,11 @@
       - uses: Swatinem/rust-cache@v2
         with:
           shared-key: "doc"
-<<<<<<< HEAD
-          save-if: ${{ github.ref_name == 'testnet_24' }}
-      - uses: arduino/setup-protoc@v1
-        with:
-          version: '3.x'
-          repo-token: ${{ secrets.GITHUB_TOKEN }}
-=======
-          save-if: ${{ github.ref == 'refs/heads/main' }}
->>>>>>> 9ab5d44a
+          save-if: ${{ github.ref_name == 'testnet_24' }}
+      - uses: arduino/setup-protoc@v1
+        with:
+          version: '3.x'
+          repo-token: ${{ secrets.GITHUB_TOKEN }}
       - uses: actions-rs/cargo@v1
         with:
           command: doc
