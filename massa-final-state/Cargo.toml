[package]
name = "massa_final_state"
version = "0.24.0"
authors = ["Massa Labs <info@massa.net>"]
edition = "2021"

[features]
testing = ["massa_ledger_worker/testing", "massa_async_pool/testing", "massa_pos_exports/testing"]
sandbox = ["massa_async_pool/sandbox"]
bootstrap_server = []

<<<<<<< HEAD
# custom modules
massa_ledger_exports = { path = "../massa-ledger-exports" }
massa_ledger_worker = { path = "../massa-ledger-worker", optional = true }
massa_executed_ops = { path = "../massa-executed-ops" }
massa_models = { path = "../massa-models" }
massa_async_pool = { path = "../massa-async-pool" }
massa_serialization = { path = "../massa-serialization" }
massa_pos_exports = { path = "../massa-pos-exports" }
massa_db_exports = { path = "../massa-db-exports" }
massa-proto-rs = { git = "https://github.com/massalabs/massa-proto-rs", branch = "feature/Improve_ABI_types_in_wasmv1", features = ["tonic"]}
massa_versioning = { path = "../massa-versioning" }
massa_time = { path = "../massa-time" }
massa_hash = { path = "../massa-hash" }
=======
[dependencies]
displaydoc = {workspace = true}
serde = {workspace = true, "features" = ["derive"]}
nom = {workspace = true}
bs58 = {workspace = true, "features" = ["check"]}   # BOM UPGRADE     Revert to {"version": "0.4", "features": ["check"]} if problem
thiserror = {workspace = true}
tracing = {workspace = true}
num = {workspace = true}
massa_ledger_exports = {workspace = true}
massa_ledger_worker = {workspace = true, "optional" = true}
massa_executed_ops = {workspace = true}
massa_models = {workspace = true}
massa_async_pool = {workspace = true}
massa_serialization = {workspace = true}
massa_pos_exports = {workspace = true}
massa_db_exports = {workspace = true}
massa-proto-rs = {workspace = true, "features" = ["tonic"]}
massa_versioning = {workspace = true}
massa_time = {workspace = true}
massa_hash = {workspace = true}
>>>>>>> 7e7e296e

[dev-dependencies]
massa_async_pool = {workspace = true, "features" = ["testing"]}
massa_ledger_worker = {workspace = true, "features" = ["testing"]}
massa_pos_worker = {workspace = true, "features" = ["testing"]}
massa_pos_exports = {workspace = true, "features" = ["testing"]}
massa_db_worker = {workspace = true}
parking_lot = {workspace = true, "features" = ["deadlock_detection"]}
tempfile = {workspace = true}   # BOM UPGRADE     Revert to "3.3" if problem<|MERGE_RESOLUTION|>--- conflicted
+++ resolved
@@ -9,21 +9,6 @@
 sandbox = ["massa_async_pool/sandbox"]
 bootstrap_server = []
 
-<<<<<<< HEAD
-# custom modules
-massa_ledger_exports = { path = "../massa-ledger-exports" }
-massa_ledger_worker = { path = "../massa-ledger-worker", optional = true }
-massa_executed_ops = { path = "../massa-executed-ops" }
-massa_models = { path = "../massa-models" }
-massa_async_pool = { path = "../massa-async-pool" }
-massa_serialization = { path = "../massa-serialization" }
-massa_pos_exports = { path = "../massa-pos-exports" }
-massa_db_exports = { path = "../massa-db-exports" }
-massa-proto-rs = { git = "https://github.com/massalabs/massa-proto-rs", branch = "feature/Improve_ABI_types_in_wasmv1", features = ["tonic"]}
-massa_versioning = { path = "../massa-versioning" }
-massa_time = { path = "../massa-time" }
-massa_hash = { path = "../massa-hash" }
-=======
 [dependencies]
 displaydoc = {workspace = true}
 serde = {workspace = true, "features" = ["derive"]}
@@ -44,7 +29,6 @@
 massa_versioning = {workspace = true}
 massa_time = {workspace = true}
 massa_hash = {workspace = true}
->>>>>>> 7e7e296e
 
 [dev-dependencies]
 massa_async_pool = {workspace = true, "features" = ["testing"]}
