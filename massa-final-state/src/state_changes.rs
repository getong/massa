//! Copyright (c) 2022 MASSA LABS <info@massa.net>

//! This file provides structures representing changes to the final state

use massa_async_pool::{
    AsyncPoolChanges, AsyncPoolChangesDeserializer, AsyncPoolChangesSerializer,
};
use massa_ledger_exports::{LedgerChanges, LedgerChangesDeserializer, LedgerChangesSerializer};
use massa_pos_exports::{PoSChanges, PoSChangesDeserializer, PoSChangesSerializer};
use massa_serialization::{Deserializer, SerializeError, Serializer};
use nom::{
    error::{context, ContextError, ParseError},
    sequence::tuple,
    IResult, Parser,
};

use crate::{executed_ops::ExecutedOpsSerializer, ExecutedOps, ExecutedOpsDeserializer};

/// represents changes that can be applied to the execution state
#[derive(Default, Debug, Clone)]
pub struct StateChanges {
    /// ledger changes
    pub ledger_changes: LedgerChanges,
    /// asynchronous pool changes
    pub async_pool_changes: AsyncPoolChanges,
    /// roll state changes
    pub roll_state_changes: PoSChanges,
    /// executed operations: maps the operation ID to its validity slot end - included
    pub executed_ops: ExecutedOps,
}

/// Basic `StateChanges` serializer.
pub struct StateChangesSerializer {
    ledger_changes_serializer: LedgerChangesSerializer,
    async_pool_changes_serializer: AsyncPoolChangesSerializer,
    roll_state_changes_serializer: PoSChangesSerializer,
    executed_ops_serializer: ExecutedOpsSerializer,
}

impl StateChangesSerializer {
    /// Creates a `StateChangesSerializer`
    pub fn new() -> Self {
        Self {
            ledger_changes_serializer: LedgerChangesSerializer::new(),
            async_pool_changes_serializer: AsyncPoolChangesSerializer::new(),
            roll_state_changes_serializer: PoSChangesSerializer::new(),
            executed_ops_serializer: ExecutedOpsSerializer::new(),
        }
    }
}

impl Serializer<StateChanges> for StateChangesSerializer {
    /// ## Example
    /// ```
    /// use massa_serialization::Serializer;
    /// use massa_models::{Address, Amount, Slot};
    /// use massa_final_state::{StateChanges, StateChangesSerializer};
    /// use std::str::FromStr;
    /// use std::collections::BTreeMap;
    /// use massa_ledger_exports::{LedgerEntryUpdate, SetOrKeep, SetUpdateOrDelete, LedgerChanges};
    /// use massa_async_pool::{AsyncMessage, Change, AsyncPoolChanges};
    ///
    /// let mut state_changes = StateChanges::default();
    /// let message = AsyncMessage {
    ///     emission_slot: Slot::new(1, 0),
    ///     emission_index: 0,
    ///     sender:  Address::from_str("A12dG5xP1RDEB5ocdHkymNVvvSJmUL9BgHwCksDowqmGWxfpm93x").unwrap(),
    ///     destination: Address::from_str("A12htxRWiEm8jDJpJptr6cwEhWNcCSFWstN1MLSa96DDkVM9Y42G").unwrap(),
    ///     handler: String::from("test"),
    ///     max_gas: 10000000,
    ///     gas_price: Amount::from_str("1").unwrap(),
    ///     coins: Amount::from_str("1").unwrap(),
    ///     validity_start: Slot::new(2, 0),
    ///     validity_end: Slot::new(3, 0),
    ///     data: vec![1, 2, 3, 4]
    /// };
    /// let async_pool_changes: AsyncPoolChanges = AsyncPoolChanges(vec![Change::Add(message.compute_id(), message)]);
    /// state_changes.async_pool_changes = async_pool_changes;
    ///
    /// let amount = Amount::from_str("1").unwrap();
    /// let bytecode = vec![1, 2, 3];
    /// let ledger_entry = LedgerEntryUpdate {
    ///    parallel_balance: SetOrKeep::Set(amount),
    ///    bytecode: SetOrKeep::Set(bytecode),
    ///    datastore: BTreeMap::default(),
    /// };
    /// let mut ledger_changes = LedgerChanges::default();
    /// ledger_changes.0.insert(
    ///    Address::from_str("A12dG5xP1RDEB5ocdHkymNVvvSJmUL9BgHwCksDowqmGWxfpm93x").unwrap(),
    ///    SetUpdateOrDelete::Update(ledger_entry),
    /// );
    /// state_changes.ledger_changes = ledger_changes;
    /// let mut serialized = Vec::new();
    /// StateChangesSerializer::new().serialize(&state_changes, &mut serialized).unwrap();
    /// ```
    fn serialize(&self, value: &StateChanges, buffer: &mut Vec<u8>) -> Result<(), SerializeError> {
        self.ledger_changes_serializer
            .serialize(&value.ledger_changes, buffer)?;
        self.async_pool_changes_serializer
            .serialize(&value.async_pool_changes, buffer)?;
        self.roll_state_changes_serializer
            .serialize(&value.roll_state_changes, buffer)?;
        self.executed_ops_serializer
            .serialize(&value.executed_ops, buffer)?;
        Ok(())
    }
}

/// Basic `StateChanges` deserializer
pub struct StateChangesDeserializer {
    ledger_changes_deserializer: LedgerChangesDeserializer,
    async_pool_changes_deserializer: AsyncPoolChangesDeserializer,
    roll_state_changes_deserializer: PoSChangesDeserializer,
    executed_ops_deserializer: ExecutedOpsDeserializer,
}

impl StateChangesDeserializer {
    /// Creates a `StateChangesDeserializer`
<<<<<<< HEAD
    pub fn new(
        thread_count: u8,
        max_async_pool_changes: u64,
        max_data_async_message: u64,
        max_ledger_changes_count: u64,
        max_datastore_key_length: u64,
        max_datastore_value_length: u64,
        max_datastore_entry_count: u64,
    ) -> Self {
        Self {
            ledger_changes_deserializer: LedgerChangesDeserializer::new(
                max_ledger_changes_count,
                max_datastore_key_length,
                max_datastore_value_length,
                max_datastore_entry_count,
            ),
            async_pool_changes_deserializer: AsyncPoolChangesDeserializer::new(
                thread_count,
                max_async_pool_changes,
                max_data_async_message,
            ),
=======
    pub fn new(thread_count: u8) -> Self {
        Self {
            ledger_changes_deserializer: LedgerChangesDeserializer::new(),
            async_pool_changes_deserializer: AsyncPoolChangesDeserializer::new(),
            roll_state_changes_deserializer: PoSChangesDeserializer::new(),
            executed_ops_deserializer: ExecutedOpsDeserializer::new(thread_count),
>>>>>>> 47d0e236
        }
    }
}

impl Deserializer<StateChanges> for StateChangesDeserializer {
    /// ## Example
    /// ```
    /// use massa_serialization::{Serializer, Deserializer, DeserializeError};
    /// use massa_models::{Address, prehash::Map, Amount, Slot};
    /// use massa_final_state::{StateChanges, StateChangesSerializer, StateChangesDeserializer};
    /// use std::str::FromStr;
    /// use std::collections::BTreeMap;
    /// use massa_ledger_exports::{LedgerEntryUpdate, SetOrKeep, SetUpdateOrDelete, LedgerChanges};
    /// use massa_async_pool::{AsyncMessage, Change, AsyncPoolChanges};
    ///
    /// let mut state_changes = StateChanges::default();
    /// let message = AsyncMessage {
    ///     emission_slot: Slot::new(1, 0),
    ///     emission_index: 0,
    ///     sender:  Address::from_str("A12dG5xP1RDEB5ocdHkymNVvvSJmUL9BgHwCksDowqmGWxfpm93x").unwrap(),
    ///     destination: Address::from_str("A12htxRWiEm8jDJpJptr6cwEhWNcCSFWstN1MLSa96DDkVM9Y42G").unwrap(),
    ///     handler: String::from("test"),
    ///     max_gas: 10000000,
    ///     gas_price: Amount::from_str("1").unwrap(),
    ///     coins: Amount::from_str("1").unwrap(),
    ///     validity_start: Slot::new(2, 0),
    ///     validity_end: Slot::new(3, 0),
    ///     data: vec![1, 2, 3, 4]
    /// };
    /// let async_pool_changes: AsyncPoolChanges = AsyncPoolChanges(vec![Change::Add(message.compute_id(), message)]);
    /// state_changes.async_pool_changes = async_pool_changes;
    ///
    /// let amount = Amount::from_str("1").unwrap();
    /// let bytecode = vec![1, 2, 3];
    /// let ledger_entry = LedgerEntryUpdate {
    ///    parallel_balance: SetOrKeep::Set(amount),
    ///    bytecode: SetOrKeep::Set(bytecode),
    ///    datastore: BTreeMap::default(),
    /// };
    /// let mut ledger_changes = LedgerChanges::default();
    /// ledger_changes.0.insert(
    ///    Address::from_str("A12dG5xP1RDEB5ocdHkymNVvvSJmUL9BgHwCksDowqmGWxfpm93x").unwrap(),
    ///    SetUpdateOrDelete::Update(ledger_entry),
    /// );
    /// state_changes.ledger_changes = ledger_changes;
    /// let mut serialized = Vec::new();
    /// StateChangesSerializer::new().serialize(&state_changes, &mut serialized).unwrap();
    /// let (rest, state_changes_deser) = StateChangesDeserializer::new(32, 10000, 10000, 10000, 10000, 10000, 10000).deserialize::<DeserializeError>(&serialized).unwrap();
    /// assert!(rest.is_empty());
    /// assert_eq!(state_changes_deser, state_changes);
    /// ```
    fn deserialize<'a, E: ParseError<&'a [u8]> + ContextError<&'a [u8]>>(
        &self,
        buffer: &'a [u8],
    ) -> IResult<&'a [u8], StateChanges, E> {
        context(
            "Failed StateChanges deserialization",
            tuple((
                context("Failed ledger_changes deserialization", |input| {
                    self.ledger_changes_deserializer.deserialize(input)
                }),
                context("Failed async_pool_changes deserialization", |input| {
                    self.async_pool_changes_deserializer.deserialize(input)
                }),
                context("Failed roll_state_changes deserialization", |input| {
                    self.roll_state_changes_deserializer.deserialize(input)
                }),
                context("Failed executed_ops deserialization", |input| {
                    self.executed_ops_deserializer.deserialize(input)
                }),
            )),
        )
        .map(
            |(ledger_changes, async_pool_changes, roll_state_changes, executed_ops)| StateChanges {
                ledger_changes,
                async_pool_changes,
                roll_state_changes,
                executed_ops,
            },
        )
        .parse(buffer)
    }
}

impl StateChanges {
    /// extends the current `StateChanges` with another one
    pub fn apply(&mut self, changes: StateChanges) {
        use massa_ledger_exports::Applicable;
        self.ledger_changes.apply(changes.ledger_changes);
        self.async_pool_changes.extend(changes.async_pool_changes);
        self.roll_state_changes.extend(changes.roll_state_changes);
        self.executed_ops.extend(changes.executed_ops);
    }
}<|MERGE_RESOLUTION|>--- conflicted
+++ resolved
@@ -116,7 +116,6 @@
 
 impl StateChangesDeserializer {
     /// Creates a `StateChangesDeserializer`
-<<<<<<< HEAD
     pub fn new(
         thread_count: u8,
         max_async_pool_changes: u64,
@@ -138,14 +137,8 @@
                 max_async_pool_changes,
                 max_data_async_message,
             ),
-=======
-    pub fn new(thread_count: u8) -> Self {
-        Self {
-            ledger_changes_deserializer: LedgerChangesDeserializer::new(),
-            async_pool_changes_deserializer: AsyncPoolChangesDeserializer::new(),
             roll_state_changes_deserializer: PoSChangesDeserializer::new(),
             executed_ops_deserializer: ExecutedOpsDeserializer::new(thread_count),
->>>>>>> 47d0e236
         }
     }
 }
