--- conflicted
+++ resolved
@@ -10,15 +10,11 @@
     AsyncMessage, AsyncMessageId, AsyncPool, AsyncPoolChanges, AsyncPoolDeserializer,
     AsyncPoolSerializer,
 };
-<<<<<<< HEAD
 use massa_db::{write_batch, DBBatch};
-use massa_executed_ops::{ExecutedOps, ExecutedOpsDeserializer, ExecutedOpsSerializer};
-=======
 use massa_executed_ops::{
     ExecutedDenunciations, ExecutedOps, ExecutedOpsDeserializer, ExecutedOpsSerializer,
     ProcessedDenunciationsDeserializer, ProcessedDenunciationsSerializer,
 };
->>>>>>> 2273979d
 use massa_hash::{Hash, HashDeserializer, HASH_SIZE_BYTES};
 use massa_ledger_exports::{Key as LedgerKey, LedgerChanges, LedgerController};
 use massa_models::denunciation::DenunciationIndex;
@@ -40,12 +36,9 @@
 };
 use massa_serialization::{Deserializer, SerializeError, Serializer};
 use nom::{error::context, sequence::tuple, IResult, Parser};
-<<<<<<< HEAD
 use parking_lot::RwLock;
 use rocksdb::DB;
-=======
 use std::collections::{BTreeMap, HashSet, VecDeque};
->>>>>>> 2273979d
 use std::ops::Bound::{Excluded, Included};
 use std::{
     collections::{BTreeMap, VecDeque},
@@ -499,15 +492,8 @@
         // TODO:
         // do not panic above, it might just mean that the lookback cycle is not available
         // bootstrap again instead
-<<<<<<< HEAD
-=======
-        self.executed_ops
-            .apply_changes(changes.executed_ops_changes.clone(), self.slot);
         self.executed_denunciations
             .apply_changes(changes.executed_denunciations_changes.clone(), self.slot);
-
-        let mut final_state_data = None;
->>>>>>> 2273979d
 
         let mut db_batch = DBBatch::new(
             Some(self.ledger.get_ledger_hash()),
