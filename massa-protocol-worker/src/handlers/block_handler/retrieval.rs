use std::{
    collections::{HashMap, HashSet},
    thread::JoinHandle,
    time::Instant,
};

use crate::{
    handlers::{
        endorsement_handler::{
            cache::SharedEndorsementCache,
            commands_propagation::EndorsementHandlerPropagationCommand,
            note_endorsements_from_peer,
        },
        operation_handler::{
            cache::SharedOperationCache, commands_propagation::OperationHandlerPropagationCommand,
        },
        peer_handler::models::{PeerManagementCmd, PeerMessageTuple},
    },
    messages::{Message, MessagesSerializer},
    wrap_network::ActiveConnectionsTrait,
};
use crossbeam::{
    channel::{at, tick},
    select,
};
use massa_channel::{receiver::MassaReceiver, sender::MassaSender};
use massa_consensus_exports::ConsensusController;
use massa_logging::massa_trace;
use massa_metrics::MassaMetrics;
use massa_models::{
    block::{Block, BlockSerializer},
    block_header::SecuredHeader,
    block_id::BlockId,
    endorsement::EndorsementId,
    operation::{
        compute_operations_hash, OperationId, OperationIdSerializer, SecureShareOperation,
    },
    prehash::{PreHashMap, PreHashSet},
    secure_share::SecureShare,
    timeslots::get_block_slot_timestamp,
};
use massa_pool_exports::PoolController;
use massa_pos_exports::SelectorController;
use massa_protocol_exports::PeerId;
use massa_protocol_exports::{ProtocolConfig, ProtocolError};
use massa_serialization::{DeserializeError, Deserializer, Serializer};
use massa_storage::Storage;
use massa_time::TimeError;
use massa_versioning::versioning::MipStore;
use rand::thread_rng;
use rand::{seq::SliceRandom, Rng};
use tracing::{debug, info, warn};

use super::{
    super::operation_handler::note_operations_from_peer,
    cache::SharedBlockCache,
    commands_propagation::BlockHandlerPropagationCommand,
    commands_retrieval::BlockHandlerRetrievalCommand,
    messages::{
        AskForBlockInfo, BlockInfoReply, BlockMessage, BlockMessageDeserializer,
        BlockMessageDeserializerArgs,
    },
    BlockMessageSerializer,
};

/// Info about a block we've seen
#[derive(Debug, Clone)]
pub(crate) struct BlockInfo {
    /// The header of the block.
    pub(crate) header: Option<SecuredHeader>,
    /// Operations ids. None if not received yet
    pub(crate) operation_ids: Option<Vec<OperationId>>,
    /// Operations and endorsements contained in the block,
    /// if we've received them already, and none otherwise.
    pub(crate) storage: Storage,
}

impl BlockInfo {
    fn new(header: Option<SecuredHeader>, storage: Storage) -> Self {
        BlockInfo {
            header,
            operation_ids: None,
            storage,
        }
    }
}

pub struct RetrievalThread {
    active_connections: Box<dyn ActiveConnectionsTrait>,
    selector_controller: Box<dyn SelectorController>,
    consensus_controller: Box<dyn ConsensusController>,
    pool_controller: Box<dyn PoolController>,
    receiver_network: MassaReceiver<PeerMessageTuple>,
    _announcement_sender: MassaSender<BlockHandlerPropagationCommand>,
    receiver: MassaReceiver<BlockHandlerRetrievalCommand>,
    block_message_serializer: MessagesSerializer,
    block_wishlist: PreHashMap<BlockId, BlockInfo>,
    asked_blocks: HashMap<PeerId, PreHashMap<BlockId, Instant>>,
    peer_cmd_sender: MassaSender<PeerManagementCmd>,
    sender_propagation_ops: MassaSender<OperationHandlerPropagationCommand>,
    sender_propagation_endorsements: MassaSender<EndorsementHandlerPropagationCommand>,
    endorsement_cache: SharedEndorsementCache,
    operation_cache: SharedOperationCache,
    next_timer_ask_block: Instant,
    cache: SharedBlockCache,
    config: ProtocolConfig,
    storage: Storage,
    mip_store: MipStore,
    massa_metrics: MassaMetrics,
    operation_id_serializer: OperationIdSerializer,
}

impl RetrievalThread {
    fn run(&mut self) {
        let block_message_deserializer =
            BlockMessageDeserializer::new(BlockMessageDeserializerArgs {
                thread_count: self.config.thread_count,
                endorsement_count: self.config.endorsement_count,
                max_operations_per_block: self.config.max_operations_per_block,
                max_datastore_value_length: self.config.max_size_value_datastore,
                max_function_name_length: self.config.max_size_function_name,
                max_parameters_size: self.config.max_size_call_sc_parameter,
                max_op_datastore_entry_count: self.config.max_op_datastore_entry_count,
                max_op_datastore_key_length: self.config.max_op_datastore_key_length,
                max_op_datastore_value_length: self.config.max_op_datastore_value_length,
                max_denunciations_in_block_header: self.config.max_denunciations_in_block_header,
                last_start_period: Some(self.config.last_start_period),
            });

        let tick_update_metrics = tick(self.massa_metrics.tick_delay);
        loop {
            select! {
                recv(self.receiver_network) -> msg => {
                    self.receiver_network.update_metrics();
                    match msg {
                        Ok((peer_id, message)) => {
                            let (rest, message) = match block_message_deserializer
                                .deserialize::<DeserializeError>(&message) {
                                Ok((rest, message)) => (rest, message),
                                Err(err) => {
                                    warn!("Error in deserializing block message: {:?}", err);
                                    continue;
                                }
                            };
                            if !rest.is_empty() {
                                println!("Error: message not fully consumed");
                                return;
                            }
                            match message {
                                BlockMessage::DataRequest{block_id, block_info} => {
                                    self.on_ask_for_block_info_received(peer_id.clone(), block_id, block_info);
                                }
                                BlockMessage::DataResponse{block_id, block_info} => {
                                   self.on_block_info_received(peer_id.clone(), block_id, block_info);
                                   self.update_block_retrieval();
                                }
                                BlockMessage::Header(header) => {
                                    self.on_block_header_received(peer_id.clone(), header);
                                    self.update_block_retrieval();
                                }
                            }
                        },
                        Err(_) => {
                            info!("Stop block retrieval thread");
                            return;
                        }
                    }
                },
                recv(self.receiver) -> msg => {
                    self.receiver.update_metrics();
                    match msg {
                        Ok(command) => {
                            match command {
                                BlockHandlerRetrievalCommand::WishlistDelta { new, remove } => {
                                    massa_trace!("protocol.protocol_worker.process_command.wishlist_delta.begin", { "new": new, "remove": remove });
                                    for (block_id, header) in new.into_iter() {
                                        self.block_wishlist.insert(
                                            block_id,
                                            BlockInfo::new(header, self.storage.clone_without_refs()),
                                        );
                                    }
                                    // Cleanup the knowledge that we asked this list of blocks to nodes.
                                    self.remove_asked_blocks(&remove);

                                    // Remove from the wishlist.
                                    for block_id in remove.iter() {
                                        self.block_wishlist.remove(block_id);
                                    }

                                    // update block asking process
                                    self.update_block_retrieval();
                                },
                                BlockHandlerRetrievalCommand::Stop => {
                                    info!("Stop block retrieval thread from command receiver (Stop)");
                                    return;
                                }
                            }
                        },
                        Err(_) => {
                            info!("Stop block retrieval thread from command receiver");
                            return;
                        }
                    }
                },
                recv(tick_update_metrics) -> _ => {
                    // update metrics
                    {
                        let block_read = self.cache.read();

                        self.massa_metrics.set_block_cache_metrics(
                            block_read.checked_headers.len(),
                            block_read.blocks_known_by_peer.len(),
                        );
                    }

                    {
                        let ope_read = self.operation_cache.read();
                        self.massa_metrics.set_operations_cache_metrics(
                            ope_read.checked_operations.len(),
                            ope_read.checked_operations_prefix.len(),
                            ope_read.ops_known_by_peer.len(),
                        );
                    }
                }
                recv(at(self.next_timer_ask_block)) -> _ => {
                    self.update_block_retrieval();
                }
            }
        }
    }

    /// A remote node asked the local node for block data
    ///
    /// We send the block's operation ids if the foreign node asked for `AskForBlockInfo::Info`
    /// or a subset of the full operations of the block if it asked for `AskForBlockInfo::Operations`.
    fn on_ask_for_block_info_received(
        &mut self,
        from_peer_id: PeerId,
        block_id: BlockId,
        info_requested: AskForBlockInfo,
    ) {
        // updates on the remote peer's knowledge on blocks, operations and endorsements
        // only applied if the response is successfully sent to the peer
        let mut block_knowledge_updates = PreHashSet::default();
        let mut operation_knowledge_updates = PreHashSet::default();
        let mut endorsement_knowledge_updates = PreHashSet::default();

        // retrieve block data from storage
        let stored_header_op_ids = self.storage.read_blocks().get(&block_id).map(|block| {
            (
                block.content.header.clone(),
                block.content.operations.clone(),
            )
        });

        let block_info_response = match (stored_header_op_ids, info_requested) {
            (None, _) => BlockInfoReply::NotFound,

            (Some((header, _)), AskForBlockInfo::Header) => {
                // the peer asked for a block header

                // once sent, the peer will know about that block,
                // no need to announce this header to that peer anymore
                block_knowledge_updates.insert(block_id);

                // once sent, the peer will know about the endorsements in that block,
                // no need to announce those endorsements to that peer anymore
                endorsement_knowledge_updates.extend(
                    header
                        .content
                        .endorsements
                        .iter()
                        .map(|e| e.id)
                        .collect::<PreHashSet<EndorsementId>>(),
                );

                BlockInfoReply::Header(header)
            }
            (Some((_, block_op_ids)), AskForBlockInfo::OperationIds) => {
                // the peer asked for the operation IDs of the block

                // once sent, the peer will know about those operations,
                // no need to announce their IDs to that peer anymore
                operation_knowledge_updates.extend(block_op_ids.iter().cloned());

                BlockInfoReply::OperationIds(block_op_ids)
            }
            (Some((_, block_op_ids)), AskForBlockInfo::Operations(mut asked_ops)) => {
                // the peer asked for a list of full operations from the block

                // retain only ops that belong to the block
                {
                    let block_op_ids_set: PreHashSet<OperationId> =
                        block_op_ids.iter().copied().collect();
                    asked_ops.retain(|id| block_op_ids_set.contains(id));
                }

                // Send the operations that are available in storage
                let returned_ops: Vec<_> = {
                    let op_storage_lock = self.storage.read_operations();
                    asked_ops
                        .into_iter()
                        .filter_map(|id| op_storage_lock.get(&id))
                        .cloned()
                        .collect()
                };

                // mark the peer as knowing about those operations,
                // no need to announce their IDs to them anymore
                operation_knowledge_updates.extend(
                    returned_ops
                        .iter()
                        .map(|op| op.id)
                        .collect::<PreHashSet<OperationId>>(),
                );

                BlockInfoReply::Operations(returned_ops)
            }
        };

        debug!("Send reply for block info to {}", from_peer_id);

        // send response to peer
        if let Err(err) = self.active_connections.send_to_peer(
            &from_peer_id,
            &self.block_message_serializer,
            BlockMessage::DataResponse {
                block_id,
                block_info: block_info_response,
            }
            .into(),
            true,
        ) {
            warn!(
                "Error while sending reply for blocks to {}: {:?}",
                from_peer_id, err
            );
            return;
        }

        // here we know that the response was successfully sent to the peer
        // so we can update our vision of the peer's knowledge on blocks, operations and endorsements
        if !block_knowledge_updates.is_empty() {
            self.cache.write().insert_peer_known_block(
                &from_peer_id,
                &block_knowledge_updates.into_iter().collect::<Vec<_>>(),
                true,
            );
        }
        if !operation_knowledge_updates.is_empty() {
            self.operation_cache.write().insert_peer_known_ops(
                &from_peer_id,
                &operation_knowledge_updates
                    .into_iter()
                    .map(|op_id| op_id.prefix())
                    .collect::<Vec<_>>(),
            );
        }
        if !endorsement_knowledge_updates.is_empty() {
            self.endorsement_cache
                .write()
                .insert_peer_known_endorsements(
                    &from_peer_id,
                    &endorsement_knowledge_updates
                        .into_iter()
                        .collect::<Vec<_>>(),
                );
<<<<<<< HEAD
                if let ProtocolError::PeerDisconnected(_) = err {
                    break;
                }
            }
=======
>>>>>>> d935fc8a
        }
    }

    /// A peer sent us a response to one of our requests for block data
    fn on_block_info_received(
        &mut self,
        from_peer_id: PeerId,
        block_id: BlockId,
        block_info: BlockInfoReply,
    ) {
        match block_info {
            BlockInfoReply::Header(header) => {
                // Verify and send it consensus
                self.on_block_header_received(from_peer_id, header);
            }
            BlockInfoReply::OperationIds(operation_list) => {
                // Ask for missing operations ids and print a warning if there is no header for
                // that block.
                // Ban the node if the operation ids hash doesn't match with the hash contained in
                // the block_header.
                self.on_block_operation_list_received(from_peer_id, block_id, operation_list);
            }
            BlockInfoReply::Operations(operations) => {
                // Send operations to pool,
                // before performing the below checks,
                // and wait for them to have been procesed(i.e. added to storage).
                self.on_block_full_operations_received(from_peer_id, block_id, operations);
            }
            BlockInfoReply::NotFound => {
                // The peer doesn't know about the block. Mark it as such.
                self.cache
                    .write()
                    .insert_peer_known_block(&from_peer_id, &[block_id], false);
            }
        }
    }

    /// On block header received from a node.
    fn on_block_header_received(&mut self, from_peer_id: PeerId, header: SecuredHeader) {
        let block_id = header.id;

        // Check header and update knowledge info
        let is_new = match self.note_header_from_peer(&header, &from_peer_id) {
            Ok(is_new) => is_new,
            Err(err) => {
                warn!(
                    "peer {} sent us critically incorrect header: {}",
                    &from_peer_id, err
                );
                if let Err(err) = self.ban_peers(&[from_peer_id.clone()]) {
                    warn!("Error while banning peer {} err: {:?}", &from_peer_id, err);
                }
                return;
            }
        };

        if let Some(info) = self.block_wishlist.get_mut(&block_id) {
            // We are actively trying to get this block

            if info.header.is_none() {
                // we were looking for the missing header

                // save the header
                info.header = Some(header);

                // Clear the list of peers we asked that header for.
                // This is done so that update_block_retrieval can prioritize asking the rest of the block data
                // to that same peer that just gave us the header, and not exclude the peer
                // because we still believe we are actively asking it for stuff.
                self.remove_asked_blocks(&[block_id].into_iter().collect())
            }
        } else if is_new {
            // if not in wishlist, and if the header is new, we send it to consensus
            self.consensus_controller
                .register_block_header(block_id, header);
        }
    }

    /// Check if the incoming header network version is compatible with the current node
    fn check_network_version_compatibility(
        &self,
        header: &SecuredHeader,
    ) -> Result<(), ProtocolError> {
        let slot = header.content.slot;
        let timestamp = get_block_slot_timestamp(
            self.config.thread_count,
            self.config.t0,
            self.config.genesis_timestamp,
            slot,
        )?;

        let current_version = self.mip_store.get_network_version_active_at(timestamp);
        if header.content.current_version != current_version {
            // Received a block version different from current version given by mip store
            return Err(ProtocolError::IncompatibleNetworkVersion {
                local: current_version,
                received: header.content.current_version,
            });
        }

        if let Some(announced_version) = header.content.announced_version {
            if announced_version <= current_version {
                // Received an announced network version that is already known
                return Err(ProtocolError::OutdatedAnnouncedNetworkVersion {
                    local: current_version,
                    announced_received: announced_version,
                });
            }
        }

        Ok(())
    }

    /// Performs validity checks on a block header,
    /// and if valid update the node's view of its surrounding peers.
    ///
    /// Returns a boolean indicating whether the header is new.
    ///
    /// Does not ban the source node if the header is invalid.
    ///
    /// Checks performed on Header:
    /// - Not genesis
    /// - Compatible version
    /// - Can compute a `BlockId`
    /// - Valid signature
    /// - All endorsement are valid
    /// - Endorsements have unique indices
    /// - Endorsement slots match that of the block
    /// - Endorsed blocks match the same-thread parent of the header
    pub(crate) fn note_header_from_peer(
        &mut self,
        header: &SecuredHeader,
        from_peer_id: &PeerId,
    ) -> Result<bool, ProtocolError> {
        // refuse genesis blocks
        if header.content.slot.period == 0 || header.content.parents.is_empty() {
            return Err(ProtocolError::InvalidBlock("block is genesis".to_string()));
        }

        // Check that our node supports the block version
        self.check_network_version_compatibility(header)?;

        let block_id = header.id;

        // check if the header has not been seen before (is_new == true)
        let is_new;
        {
            let mut cache_write = self.cache.write();
            is_new = cache_write.checked_headers.get(&block_id).is_none();
            if !is_new {
                // the header was previously verified

                // mark the sender peer as knowing the block and its parents
                cache_write.insert_peer_known_block(
                    from_peer_id,
                    &[&[block_id], header.content.parents.as_slice()].concat(),
                    true,
                );
            }
        }

        // if the header was previously verified, update peer knowledge information and return Ok(false)
        if !is_new {
            // mark the sender peer as knowing the endorsements in the block
            {
                let endorsement_ids: Vec<_> =
                    header.content.endorsements.iter().map(|e| e.id).collect();
                self.endorsement_cache
                    .write()
                    .insert_peer_known_endorsements(from_peer_id, &endorsement_ids);
            }

            // mark the sender peer as knowing the operations of the block (if we know them)
            let opt_block_ops: Option<Vec<_>> =
                self.storage.read_blocks().get(&block_id).map(|b| {
                    b.content
                        .operations
                        .iter()
                        .map(|op_id| op_id.prefix())
                        .collect()
                });
            if let Some(block_ops) = opt_block_ops {
                self.operation_cache
                    .write()
                    .insert_peer_known_ops(from_peer_id, &block_ops);
            }

            // return that we already know that header
            return Ok(false);
        }

        // check endorsements
        if let Err(err) = note_endorsements_from_peer(
            header.content.endorsements.clone(),
            from_peer_id,
            &self.endorsement_cache,
            self.selector_controller.as_ref(),
            &self.storage,
            &self.config,
            &self.sender_propagation_endorsements,
            self.pool_controller.as_mut(),
        ) {
            return Err(ProtocolError::InvalidBlock(format!(
                "invalid endorsements: {}",
                err
            )));
        };

        // check header signature
        if let Err(err) = header.verify_signature() {
            return Err(ProtocolError::InvalidBlock(format!(
                "invalid header signature: {}",
                err
            )));
        };

        // check endorsement integrity within the context of the header
        let mut used_endorsement_indices: HashSet<u32> =
            HashSet::with_capacity(header.content.endorsements.len());
        for endorsement in header.content.endorsements.iter() {
            // check index reuse
            if !used_endorsement_indices.insert(endorsement.content.index) {
                return Err(ProtocolError::InvalidBlock(format!(
                    "duplicate endorsement index: {}",
                    endorsement.content.index
                )));
            }
            // check slot
            if endorsement.content.slot != header.content.slot {
                return Err(ProtocolError::InvalidBlock(format!(
                    "endorsement slot {} does not match header slot: {}",
                    endorsement.content.slot, header.content.slot
                )));
            }
            // check endorsed block
            if endorsement.content.endorsed_block
                != header.content.parents[header.content.slot.thread as usize]
            {
                return Err(ProtocolError::InvalidBlock(format!(
                    "endorsed block {} does not match header parent: {}",
                    endorsement.content.endorsed_block,
                    header.content.parents[header.content.slot.thread as usize]
                )));
            }
        }

        // mark the sender peer as knowing the endorsements in the block
        {
            let endorsement_ids: Vec<_> =
                header.content.endorsements.iter().map(|e| e.id).collect();
            self.endorsement_cache
                .write()
                .insert_peer_known_endorsements(from_peer_id, &endorsement_ids);
        }

        {
            let mut cache_lock = self.cache.write();

            // mark the sender peer as knowing the block and its parents
            cache_lock.insert_peer_known_block(
                from_peer_id,
                &[&[block_id], header.content.parents.as_slice()].concat(),
                true,
            );

            // mark us as knowing the header
            cache_lock.checked_headers.insert(block_id, header.clone());
        }

        Ok(true)
    }

    /// send a ban peer command to the peer handler
    fn ban_peers(&mut self, peer_ids: &[PeerId]) -> Result<(), ProtocolError> {
        self.peer_cmd_sender
            .try_send(PeerManagementCmd::Ban(peer_ids.to_vec()))
            .map_err(|err| ProtocolError::SendError(err.to_string()))
    }

    /// Remove the given blocks from the local wishlist
    pub(crate) fn remove_asked_blocks(&mut self, remove_hashes: &PreHashSet<BlockId>) {
        for asked_blocks in self.asked_blocks.values_mut() {
            for remove_h in remove_hashes {
                asked_blocks.remove(remove_h);
            }
        }
    }

    /// Mark a block as invalid
    fn mark_block_as_invalid(&mut self, block_id: &BlockId) {
        // stop retrieving the block
        if let Some(wishlist_info) = self.block_wishlist.remove(block_id) {
            if let Some(header) = wishlist_info.header {
                // notify consensus that the block is invalid
                self.consensus_controller
                    .mark_invalid_block(*block_id, header);
            }
        }

        // ban all peers that know about this block
        let mut peers_to_ban = Vec::new();
        {
            let cache_read = self.cache.read();
            for (peer_id, peer_known_blocks) in cache_read.blocks_known_by_peer.iter() {
                if peer_known_blocks.peek(block_id).is_some() {
                    peers_to_ban.push(peer_id.clone());
                }
            }
        }
        if !peers_to_ban.is_empty() {
            if let Err(err) = self.ban_peers(&peers_to_ban) {
                warn!(
                    "Error while banning peers {:?} err: {:?}",
                    peers_to_ban, err
                );
            }
        }

        // clear retrieval cache
        self.remove_asked_blocks(&[*block_id].into_iter().collect());
    }

    /// We received a list of operations for a block.
    ///
    /// # Parameters:
    /// - `from_peer_id`: Node which sent us the information.
    /// - `BlockId`: ID of the related operations we received.
    /// - `operation_ids`: IDs of the operations contained by the block, ordered and can contain duplicates.
    fn on_block_operation_list_received(
        &mut self,
        from_peer_id: PeerId,
        block_id: BlockId,
        operation_ids: Vec<OperationId>,
    ) {
        // Note that the length of the operation list was checked at deserialization to not overflow the max per block.

        // All operation ids sent into a set to deduplicate and search quickly for presence
        let operation_ids_set: PreHashSet<OperationId> = operation_ids.iter().cloned().collect();

        // mark the sender node as knowing those ops
        self.operation_cache.write().insert_peer_known_ops(
            &from_peer_id,
            &operation_ids_set
                .iter()
                .map(|op_id| op_id.prefix())
                .collect::<Vec<_>>(),
        );

        // check if we were looking to retrieve the list of ops for that block
        let wishlist_info = if let Some(info) = self.block_wishlist.get_mut(&block_id) && info.header.is_some() && info.operation_ids.is_none() {
            // we were actively looking for this data
            info
        } else {
            // we were not actively looking for that data, but mark the remote node as knowing the block
            debug!("peer {} sent us a list of operation IDs for block id {} but we were not looking for it", from_peer_id, block_id);
            self.cache.write().insert_peer_known_block(
                &from_peer_id,
                &[block_id],
                true
            );
            return;
        };

        // check that the hash of the received operations list matches the one in the header
        let computed_operations_hash =
            compute_operations_hash(&operation_ids, &self.operation_id_serializer);

        if wishlist_info
            .header
            .as_ref()
            .expect("header presence in wishlist should have been checked above")
            .content
            .operation_merkle_root
            != computed_operations_hash
        {
            warn!("Peer id {} sent us a operation list for block id {} but the hash in the header doesn't match.", from_peer_id, block_id);
            if let Err(err) = self.ban_peers(&[from_peer_id.clone()]) {
                warn!("Error while banning peer {} err: {:?}", from_peer_id, err);
            }
            return;
        }

        // Mark the sender as knowing this block
        self.cache
            .write()
            .insert_peer_known_block(&from_peer_id, &[block_id], true);

        // Save the received operation ID list to the wishlist
        wishlist_info.operation_ids = Some(operation_ids);

        // free up all the nodes that we asked for that operation list
        self.remove_asked_blocks(&[block_id].into_iter().collect());
    }

    /// Return the sum of all operation's serialized sizes in the id list
    fn get_total_operations_size(storage: &Storage, operation_ids: &[OperationId]) -> usize {
        let op_read_lock = storage.read_operations();
        operation_ids
            .iter()
            .filter_map(|id| op_read_lock.get(id))
            .map(|op| op.serialized_size())
            .sum()
    }

    /// We received the full operations of a block.
    fn on_block_full_operations_received(
        &mut self,
        from_peer_id: PeerId,
        block_id: BlockId,
        operations: Vec<SecureShareOperation>,
    ) {
        // Ensure that we were looking for that data.
        let wishlist_info = if let Some(wishlist_info) = self.block_wishlist.get_mut(&block_id) && wishlist_info.header.is_some() && wishlist_info.operation_ids.is_some() {
            wishlist_info
        } else {
            // we were not looking for this data
            debug!("Peer id {} sent us full operations for block id {} but we were not looking for it", from_peer_id, block_id);
            // still mark the sender as knowing the block and operations
            self.cache.write().insert_peer_known_block(
                &from_peer_id,
                &[block_id],
                true
            );
            self.operation_cache.write().insert_peer_known_ops(
                &from_peer_id,
                &operations
                    .into_iter()
                    .map(|op| op.id.prefix())
                    .collect::<Vec<_>>(),
            );
            return;
        };

        // Move the ops into a hashmap
        let mut operations: PreHashMap<OperationId, SecureShareOperation> =
            operations.into_iter().map(|op| (op.id, op)).collect();

        // Make a set of all the block ops for fast lookup and deduplication
        let block_ops_set = wishlist_info
            .operation_ids
            .as_ref()
            .expect("operation_ids presence in wishlist should have been checked above")
            .iter()
            .copied()
            .collect::<PreHashSet<_>>();

        // claim the ops that we might have received in the meantime
        wishlist_info.storage.claim_operation_refs(&block_ops_set);

        {
            // filter out operations that we don't want or already know about
            let mut dropped_ops: PreHashSet<OperationId> = Default::default();
            operations.retain(|op_id, _| {
                if !block_ops_set.contains(op_id)
                    || wishlist_info.storage.get_op_refs().contains(op_id)
                {
                    dropped_ops.insert(*op_id);
                    return false;
                }
                true
            });

            // mark sender as knowing the dropped_ops
            self.operation_cache.write().insert_peer_known_ops(
                &from_peer_id,
                &dropped_ops
                    .into_iter()
                    .map(|op_id| op_id.prefix())
                    .collect::<Vec<_>>(),
            );
        }
        if operations.is_empty() {
            // we have most likely eliminated all the received operations in the filtering above
            return;
        }

        // Here we know that we were looking for that block's operations and that the sender node sent us some of the missing ones.

        // Check the validity of the received operations.
        // TODO: in the future if the validiy check fails for something non-malleable (eg. not sig verif),
        //       we should stop retrieving the block and ban everyone who knows it
        //       because we know for sure that this op's ID belongs to the block.
        if let Err(err) = note_operations_from_peer(
            &self.storage,
            &mut self.operation_cache,
            &self.config,
            operations.values().cloned().collect(),
            &from_peer_id,
            &mut self.sender_propagation_ops,
            &mut self.pool_controller,
        ) {
            warn!(
                "Peer id {} sent us operations for block id {} but they failed validity checks: {}",
                from_peer_id, block_id, err
            );
            if let Err(err) = self.ban_peers(&[from_peer_id.clone()]) {
                warn!("Error while banning peer {} err: {:?}", from_peer_id, err);
            }
            return;
        }

        // add received operations to local storage and claim ref
        wishlist_info
            .storage
            .store_operations(operations.into_values().collect());

        if wishlist_info.storage.get_op_refs().len() == block_ops_set.len() {
            // if we gathered all the ops, we should delete the asked history and mark the sender as knowing the block
            self.remove_asked_blocks(&[block_id].into_iter().collect());

            // Mark the sender as knowing this block
            self.cache
                .write()
                .insert_peer_known_block(&from_peer_id, &[block_id], true);
        } else {
            // otherwise, we should remove the current peer ask only and mark it as not knowing the block
            // because it did not send us everything
            if let Some(asked) = self.asked_blocks.get_mut(&from_peer_id) {
                asked.remove(&block_id);
            }

            // Mark the sender as not knowing this block
            self.cache
                .write()
                .insert_peer_known_block(&from_peer_id, &[block_id], false);
        }
    }

    /// function that updates the global state of block retrieval
    pub(crate) fn update_block_retrieval(&mut self) {
        let ask_block_timeout = self.config.ask_block_timeout.to_duration();

        // Init timer for next tick
        let now = Instant::now();
        let mut next_tick = now
            .checked_add(self.config.ask_block_timeout.into())
            .ok_or(TimeError::TimeOverflowError)
            .expect("could not compute next block retrieval timer tick");

        // Get conencted peer list
        let connected_peers = self.active_connections.get_peer_ids_connected();

        // Update cache
        self.cache.write().update_cache(&connected_peers);

        // Cleanup asked_blocks from all disconnected peers and blocks that are not in the wishlist anymore.
        self.asked_blocks.retain(|peer_id, asked_blocks| {
            if !connected_peers.contains(peer_id) {
                return false;
            }
            asked_blocks.retain(|block_id, _| self.block_wishlist.contains_key(block_id));
            !asked_blocks.is_empty()
        });

        // list of blocks that need to be asked
        let mut to_ask: PreHashSet<BlockId> = self.block_wishlist.keys().copied().collect();
        // the number of things already being asked to those peers
        let mut peer_loads: HashMap<PeerId, usize> = Default::default();
        for (peer_id, asked_blocks) in &mut self.asked_blocks {
            // init the list of items to remove from asked_blocks
            let mut to_remove_from_asked_blocks = Vec::new();
            for (block_id, ask_time) in asked_blocks.iter() {
                let expiry = ask_time
                    .checked_add(ask_block_timeout)
                    .expect("could not compute block ask expiry");
                if expiry <= now {
                    // the block has been asked for the block data a long time agp and did not respond

                    // we mark this peer as not knowing this block
                    self.cache
                        .write()
                        .insert_peer_known_block(peer_id, &[*block_id], false);

                    // We mark the block for removal from the asked_blocks list.
                    // This prevents us from re-detecting the timeout many times.
                    to_remove_from_asked_blocks.push(*block_id);
                } else {
                    // this block was recently asked to this peer: no need to ask for the block for now

                    to_ask.remove(block_id);

                    // mark this peer as loaded with an angoing ask
                    peer_loads
                        .entry(peer_id.clone())
                        .and_modify(|v| *v += 1)
                        .or_insert(1);

                    // update next tick
                    next_tick = next_tick.min(expiry);
                }
            }
            // remove the blocks marked for removal from asked_blocks
            for remove_id in to_remove_from_asked_blocks {
                asked_blocks.remove(&remove_id);
            }
        }

        // for each block to ask, choose a peer to ask it from and perform the ask
        let mut to_ask = to_ask.into_iter().collect::<Vec<_>>();
        to_ask.shuffle(&mut thread_rng()); // shuffle ask order
        for block_id in to_ask {
            // prioritize peers by (max knowledge, min knowledge age, min load, max random)
            let mut peer_scores: Vec<_> = connected_peers
                .iter()
                .filter_map(|peer_id| {
                    // Get the peer load. Look for the minimum score for asking.
                    let peer_load = peer_loads.get(peer_id).copied().unwrap_or_default();
                    if peer_load >= self.config.max_simultaneous_ask_blocks_per_node {
                        // this peer is already loaded with too many asks
                        return None;
                    }
                    // get peer knowledge info about that block
                    let peer_knowledge_of_block = self
                        .cache
                        .read()
                        .blocks_known_by_peer
                        .get(peer_id)
                        .and_then(|blocks_known| blocks_known.peek(&block_id).copied());
                    match peer_knowledge_of_block {
                        Some((false, info_t)) => {
                            // we think that the peer doesn't know the block
                            Some((
                                1i8,                                                               // worst knowledge
                                Some(-(now.saturating_duration_since(info_t).as_millis() as i64)), // the older the info the better
                                peer_load,                 // the lower the load the better
                                thread_rng().gen::<u64>(), // random tie breaker,
                                peer_id.clone(),
                            ))
                        }
                        None => {
                            // we don't know if the peer knows the block
                            Some((
                                0i8,                       // medium knowledge
                                None,                      // N/A
                                peer_load,                 // the lower the load the better
                                thread_rng().gen::<u64>(), // random tie breaker,
                                peer_id.clone(),
                            ))
                        }
                        Some((true, info_t)) => {
                            // we think that the peer knows the block
                            Some((
                                -1i8,                                                           // best knowledge
                                Some(now.saturating_duration_since(info_t).as_millis() as i64), // the newer the info the better
                                peer_load,                 // the lower the load the better
                                thread_rng().gen::<u64>(), // random tie breaker,
                                peer_id.clone(),
                            ))
                        }
                    }
                })
                .collect();

            // sort peers from best to worst to ask
            peer_scores.sort_unstable();

            // get wishlist info to deduce message to send
            let wishlist_info = self
                .block_wishlist
                .get_mut(&block_id)
                .expect("block presence in wishlist should have been checked above");
            let request = match (
                wishlist_info.header.is_some(),
                wishlist_info.operation_ids.is_some(),
            ) {
                // ask for header
                (false, false) => AskForBlockInfo::Header,
                // ask for the list of operation IDs in the block
                (true, false) => AskForBlockInfo::OperationIds,
                // ask for missing operations in the block
                (true, true) => {
                    // gather missing block operations and perform necessary followups
                    match self.gather_missing_block_ops(&block_id) {
                        Some(ops) => AskForBlockInfo::Operations(ops),
                        None => continue,
                    }
                }
                _ => panic!("invalid wishlist state"),
            };

            // try to ask peers from best to worst
            for (_, _, _, _, peer_id) in peer_scores {
                debug!("Send ask for block {} to {}", block_id, peer_id);
                if let Err(err) = self.active_connections.send_to_peer(
                    &peer_id,
                    &self.block_message_serializer,
                    Message::Block(Box::new(BlockMessage::DataRequest {
                        block_id,
                        block_info: request.clone(),
                    })),
                    true,
                ) {
                    warn!(
                        "Failed to send BlockDataRequest to peer {} err: {}",
                        peer_id, err
                    );
                } else {
                    // The request was sent.

                    // Update the asked_blocks list
                    self.asked_blocks
                        .entry(peer_id.clone())
                        .or_insert_with(Default::default)
                        .insert(block_id, now);

                    // Increment the load of the peer.
                    peer_loads
                        .entry(peer_id)
                        .and_modify(|v| *v += 1)
                        .or_insert(1);

                    // No need to look for other peers.
                    break;
                }
            }
        }

        // Update timer
        self.next_timer_ask_block = next_tick;
    }

    // Gather all missing block operations.
    // Returns Some(ops) if there are missing ops to gather
    fn gather_missing_block_ops(&mut self, block_id: &BlockId) -> Option<Vec<OperationId>> {
        // Get wishlist data
        let wishlist_info = match self.block_wishlist.get_mut(block_id) {
            // Wishlist data found
            Some(block_info) => {
                if block_info.header.is_none() || block_info.operation_ids.is_none() {
                    // Header or operation IDs not retrieved => cannot gather ops yet
                    return None;
                }
                block_info
            }
            // Wishlist data not found => nothing to do
            None => return None,
        };

<<<<<<< HEAD
        // send AskBlockEvents
        if !ask_block_list.is_empty() {
            for (peer_id, list) in ask_block_list.iter() {
                for sub_list in list.chunks(self.config.max_size_block_infos as usize) {
                    debug!("Send ask for blocks of len {} to {}", list.len(), peer_id);
                    if let Err(err) = self.active_connections.send_to_peer(
                        peer_id,
                        &self.block_message_serializer,
                        BlockMessage::AskForBlocks(sub_list.to_vec()).into(),
                        true,
                    ) {
                        warn!(
                            "Failed to send AskForBlocks to peer {} err: {}",
                            peer_id, err
                        );

                        if let ProtocolError::PeerDisconnected(_) = err {
                            // remove from active block requests
                            if let Some(asked_blocks) = self.asked_blocks.get_mut(peer_id) {
                                for (hash, _) in sub_list {
                                    asked_blocks.remove(hash);
                                }
                            }
                            break;
                        }
                    }
                }
=======
        // Construct a hashset from the ID list for deduplication and faster lookup
        let op_id_list = wishlist_info
            .operation_ids
            .as_ref()
            .expect("operation IDs should be present");
        let op_id_set: PreHashSet<OperationId> = op_id_list.iter().copied().collect();

        // Gather all the ops in storage
        let claimed_ops = wishlist_info.storage.claim_operation_refs(&op_id_set);

        // Mark the ops we already know about as checked by us,
        // this is used to refresh our knowledge cache in case it had expired.
        if !claimed_ops.is_empty() {
            let mut cache_ops_write = self.operation_cache.write();
            for operation_id in claimed_ops.iter() {
                cache_ops_write.insert_checked_operation(*operation_id);
>>>>>>> d935fc8a
            }
        }

        // Compute the total operations size
        let total_operations_size = Self::get_total_operations_size(
            &wishlist_info.storage,
            &wishlist_info
                .operation_ids
                .as_ref()
                .expect("operation_ids presence in wishlist should have been checked above")
                .to_vec(),
        );

        // Check if the total size of the operations we know about is greater than the max block size.
        // If it overflows, it means that the block is invalid because it is too big.
        // We should stop trying to retrieve the block and ban everyone who knows it.
        if total_operations_size > self.config.max_serialized_operations_size_per_block {
            warn!(
                "The operations we already have in our records exceed max block size for block {}.",
                block_id
            );

            // stop retrieving the block
            self.mark_block_as_invalid(block_id);

            // quit
            return None;
        }

        // if there are missing blocks, return them
        if claimed_ops.len() < op_id_set.len() {
            return Some((&op_id_set - &claimed_ops).into_iter().collect());
        }

        // there are no missing ops, we can finish the block
        self.fully_gathered_block(block_id);

        None
    }

    /// Called when we have fully gathered a block
    fn fully_gathered_block(&mut self, block_id: &BlockId) {
        // Gather all the elements needed to create the block. We must have it all by now.
        let wishlist_info = self
            .block_wishlist
            .remove(block_id)
            .expect("block presence in wishlist should have been checked before");

        // Create the block
        let block = Block {
            header: wishlist_info
                .header
                .expect("header presence in wishlist should have been checked above"),
            operations: wishlist_info
                .operation_ids
                .expect("operation_ids presence in wishlist should have been checked above"),
        };

        let mut content_serialized = Vec::new();
        BlockSerializer::new() // todo : keep the serializer in the struct to avoid recreating it
            .serialize(&block, &mut content_serialized)
            .expect("failed to serialize block");

        // wrap block
        let signed_block = SecureShare {
            signature: block.header.signature,
            content_creator_pub_key: block.header.content_creator_pub_key,
            content_creator_address: block.header.content_creator_address,
            id: *block_id,
            content: block,
            serialized_data: content_serialized,
        };

        // Get block storage.
        // It should contain only the operations.
        let mut block_storage = wishlist_info.storage;

        // Add endorsements to storage and claim ref
        // TODO change this if we make endorsements separate from block header
        block_storage.store_endorsements(signed_block.content.header.content.endorsements.clone());

        // save slot
        let slot = signed_block.content.header.content.slot;

        // add block to storage and claim ref
        block_storage.store_block(signed_block);

        // Send to consensus
        self.consensus_controller
            .register_block(*block_id, slot, block_storage, false);

        // Remove from asked block history as it is not useful anymore
        self.remove_asked_blocks(&vec![*block_id].into_iter().collect());
    }
}

#[allow(clippy::too_many_arguments)]
pub fn start_retrieval_thread(
    active_connections: Box<dyn ActiveConnectionsTrait>,
    selector_controller: Box<dyn SelectorController>,
    consensus_controller: Box<dyn ConsensusController>,
    pool_controller: Box<dyn PoolController>,
    receiver_network: MassaReceiver<PeerMessageTuple>,
    receiver: MassaReceiver<BlockHandlerRetrievalCommand>,
    _internal_sender: MassaSender<BlockHandlerPropagationCommand>,
    sender_propagation_ops: MassaSender<OperationHandlerPropagationCommand>,
    sender_propagation_endorsements: MassaSender<EndorsementHandlerPropagationCommand>,
    peer_cmd_sender: MassaSender<PeerManagementCmd>,
    config: ProtocolConfig,
    endorsement_cache: SharedEndorsementCache,
    operation_cache: SharedOperationCache,
    cache: SharedBlockCache,
    storage: Storage,
    mip_store: MipStore,
    massa_metrics: MassaMetrics,
) -> JoinHandle<()> {
    let block_message_serializer =
        MessagesSerializer::new().with_block_message_serializer(BlockMessageSerializer::new());
    std::thread::Builder::new()
        .name("protocol-block-handler-retrieval".to_string())
        .spawn(move || {
            let mut retrieval_thread = RetrievalThread {
                active_connections,
                selector_controller,
                consensus_controller,
                pool_controller,
                next_timer_ask_block: Instant::now() + config.ask_block_timeout.to_duration(),
                block_wishlist: PreHashMap::default(),
                asked_blocks: HashMap::default(),
                peer_cmd_sender,
                sender_propagation_ops,
                sender_propagation_endorsements,
                receiver_network,
                block_message_serializer,
                receiver,
                _announcement_sender: _internal_sender,
                cache,
                endorsement_cache,
                operation_cache,
                config,
                storage,
                mip_store,
                massa_metrics,
                operation_id_serializer: OperationIdSerializer::new(),
            };
            retrieval_thread.run();
        })
        .expect("OS failed to start block retrieval thread")
}<|MERGE_RESOLUTION|>--- conflicted
+++ resolved
@@ -365,13 +365,6 @@
                         .into_iter()
                         .collect::<Vec<_>>(),
                 );
-<<<<<<< HEAD
-                if let ProtocolError::PeerDisconnected(_) = err {
-                    break;
-                }
-            }
-=======
->>>>>>> d935fc8a
         }
     }
 
@@ -1110,35 +1103,6 @@
             None => return None,
         };
 
-<<<<<<< HEAD
-        // send AskBlockEvents
-        if !ask_block_list.is_empty() {
-            for (peer_id, list) in ask_block_list.iter() {
-                for sub_list in list.chunks(self.config.max_size_block_infos as usize) {
-                    debug!("Send ask for blocks of len {} to {}", list.len(), peer_id);
-                    if let Err(err) = self.active_connections.send_to_peer(
-                        peer_id,
-                        &self.block_message_serializer,
-                        BlockMessage::AskForBlocks(sub_list.to_vec()).into(),
-                        true,
-                    ) {
-                        warn!(
-                            "Failed to send AskForBlocks to peer {} err: {}",
-                            peer_id, err
-                        );
-
-                        if let ProtocolError::PeerDisconnected(_) = err {
-                            // remove from active block requests
-                            if let Some(asked_blocks) = self.asked_blocks.get_mut(peer_id) {
-                                for (hash, _) in sub_list {
-                                    asked_blocks.remove(hash);
-                                }
-                            }
-                            break;
-                        }
-                    }
-                }
-=======
         // Construct a hashset from the ID list for deduplication and faster lookup
         let op_id_list = wishlist_info
             .operation_ids
@@ -1155,7 +1119,6 @@
             let mut cache_ops_write = self.operation_cache.write();
             for operation_id in claimed_ops.iter() {
                 cache_ops_write.insert_checked_operation(*operation_id);
->>>>>>> d935fc8a
             }
         }
 
