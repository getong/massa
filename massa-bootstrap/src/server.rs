--- conflicted
+++ resolved
@@ -110,12 +110,8 @@
     config: BootstrapConfig,
     keypair: KeyPair,
     version: Version,
-<<<<<<< HEAD
+    mip_store: MipStore,
 ) -> Result<BootstrapManager, BootstrapError> {
-=======
-    mip_store: MipStore,
-) -> Result<Option<BootstrapManager>, BootstrapError> {
->>>>>>> 15f44963
     massa_trace!("bootstrap.lib.start_bootstrap_server", {});
 
     // TODO(low prio): See if a zero capacity channel model can work
