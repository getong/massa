// Copyright (c) 2022 MASSA LABS <info@massa.net>

// To start alone RUST_BACKTRACE=1 cargo test -- --nocapture --test-threads=1
use super::tools;
use crate::messages::Message;
use crate::node_worker::NodeWorker;
use crate::tests::tools::{get_dummy_block_id, get_transaction};
use crate::NetworkError;
use crate::NetworkEvent;
use crate::{
    binders::{ReadBinder, WriteBinder},
    NetworkSettings,
};
use enum_map::enum_map;
use enum_map::EnumMap;
use massa_hash::{self, hash::Hash};
use massa_models::SerializeCompact;
use massa_models::{
    node::NodeId,
    signed::{Signable, Signed},
    storage::Storage,
};
use massa_models::{BlockId, Endorsement, Slot};
use massa_network_exports::{settings::PeerTypeConnectionConfig, NodeCommand, NodeEvent};
use massa_network_exports::{
    ConnectionClosureReason, ConnectionId, HandshakeErrorType, PeerInfo, PeerType,
};
use massa_time::MassaTime;
use serial_test::serial;
use std::collections::HashMap;
use std::{
    net::{IpAddr, Ipv4Addr, SocketAddr},
    time::{Duration, Instant},
};
use tokio::sync::mpsc;
use tokio::time::sleep;
use tracing::trace;

fn default_testing_peer_type_enum_map() -> EnumMap<PeerType, PeerTypeConnectionConfig> {
    enum_map! {
        PeerType::Bootstrap => PeerTypeConnectionConfig {
            target_out_connections: 1,
            max_out_attempts: 1,
            max_in_connections: 1,
        },
        PeerType::WhiteListed => PeerTypeConnectionConfig {
            target_out_connections: 2,
            max_out_attempts: 2,
            max_in_connections: 3,
        },
        PeerType::Standard => PeerTypeConnectionConfig {
            target_out_connections: 0,
            max_out_attempts: 0,
            max_in_connections: 2,
        }
    }
}

/// Test that a node worker can shutdown even if the event channel is full,
/// and that sending additional node commands during shutdown does not deadlock.
#[tokio::test]
#[serial]
async fn test_node_worker_shutdown() {
    let bind_port: u16 = 50_000;
    let temp_peers_file = super::tools::generate_peers_file(&[]);
    let network_conf = NetworkSettings::scenarios_default(bind_port, temp_peers_file.path());
    let (duplex_controller, _duplex_mock) = tokio::io::duplex(1);
    let (duplex_mock_read, duplex_mock_write) = tokio::io::split(duplex_controller);
    let reader = ReadBinder::new(duplex_mock_read);
    let writer = WriteBinder::new(duplex_mock_write);

    // Note: both channels have size 1.
    let (node_command_tx, node_command_rx) = mpsc::channel::<NodeCommand>(1);
    let (node_event_tx, _node_event_rx) = mpsc::channel::<NodeEvent>(1);

    let private_key = massa_signature::generate_random_private_key();
    let public_key = massa_signature::derive_public_key(&private_key);
    let mock_node_id = NodeId(public_key);
    let storage: Storage = Default::default();

    let node_fn_handle = tokio::spawn(async move {
        NodeWorker::new(
            network_conf,
            mock_node_id,
            reader,
            writer,
            node_command_rx,
            node_event_tx,
            storage,
        )
        .run_loop()
        .await
    });

    // Shutdown the worker.
    node_command_tx
        .send(NodeCommand::Close(ConnectionClosureReason::Normal))
        .await
        .unwrap();

    // Send a bunch of additional commands until the channel is closed,
    // which would deadlock if not properly handled by the worker.
    loop {
        if node_command_tx
            .send(NodeCommand::Close(ConnectionClosureReason::Normal))
            .await
            .is_err()
        {
            break;
        }
    }

    node_fn_handle.await.unwrap().unwrap();
}

// test connecting two different peers simultaneously to the controller
// then attempt to connect to controller from an already connected peer to test max_in_connections_per_ip
// then try to connect a third peer to test max_in_connection
#[tokio::test]
#[serial]
async fn test_multiple_connections_to_controller() {
    // setup logging
    /*stderrlog::new()
    .verbosity(4)
    .timestamp(stderrlog::Timestamp::Millisecond)
    .init()
    .unwrap();*/

    // test config
    let bind_port: u16 = 50_000;
    let temp_peers_file = super::tools::generate_peers_file(&[]);
    let network_conf = NetworkSettings {
        peer_types_config: default_testing_peer_type_enum_map(),
        max_in_connections_per_ip: 1,
        ..NetworkSettings::scenarios_default(bind_port, temp_peers_file.path())
    };

    let mock1_addr = SocketAddr::new(IpAddr::V4(Ipv4Addr::new(169, 202, 0, 11)), bind_port);
    let mock2_addr = SocketAddr::new(IpAddr::V4(Ipv4Addr::new(169, 202, 0, 12)), bind_port);
    let mock3_addr = SocketAddr::new(IpAddr::V4(Ipv4Addr::new(169, 202, 0, 13)), bind_port);

    tools::network_test(
        network_conf.clone(),
        temp_peers_file,
        async move |_network_command_sender,
                    mut network_event_receiver,
                    network_manager,
                    mut mock_interface| {
            // note: the peers list is empty so the controller will not attempt outgoing connections

            // 1) connect peer1 to controller
            let (conn1_id, conn1_r, _conn1_w) = tools::full_connection_to_controller(
                &mut network_event_receiver,
                &mut mock_interface,
                mock1_addr,
                1_000u64,
                1_000u64,
                1_000u64,
                ConnectionId(0),
            )
            .await;
            let conn1_drain = tools::incoming_message_drain_start(conn1_r).await; // drained l110

            // 2) connect peer2 to controller
            let (conn2_id, conn2_r, _conn2_w) = tools::full_connection_to_controller(
                &mut network_event_receiver,
                &mut mock_interface,
                mock2_addr,
                1_000u64,
                1_000u64,
                1_000u64,
                ConnectionId(3),
            )
            .await;
            assert_ne!(
                conn1_id, conn2_id,
                "IDs of simultaneous connections should be different"
            );
            let conn2_drain = tools::incoming_message_drain_start(conn2_r).await; // drained l109

            // 3) try to establish an extra connection from peer1 to controller with max_in_connections_per_ip = 1
            let err: NetworkError = tools::rejected_connection_to_controller(
                &mut network_event_receiver,
                &mut mock_interface,
                mock1_addr,
                1_000u64,
                1_000u64,
                1_000u64,
                ConnectionId(2),
            )
            .await;

            if !matches!(
                err,
                NetworkError::HandshakeError(HandshakeErrorType::PeerListReceived(_))
            ) {
                panic!(
                    "We were supposed to handle a peer list here\nReceived {}",
                    err
                )
            }

            // 4) try to establish an third connection to controller with max_in_connections = 2
            let _: NetworkError = tools::rejected_connection_to_controller(
                &mut network_event_receiver,
                &mut mock_interface,
                mock3_addr,
                1_000u64,
                1_000u64,
                1_000u64,
                ConnectionId(3),
            )
            .await;
            (
                network_event_receiver,
                network_manager,
                mock_interface,
                vec![conn1_drain, conn2_drain],
            )
        },
    )
    .await;
}

// test peer ban
// add an advertised peer
// accept controller's connection atttempt to that peer
// establish a connection from that peer to controller
// signal closure + ban of one of the connections
// expect an event to signal the banning of the other one
// close the other one
// attempt to connect banned peer to controller : must fail
// make sure there are no connection attempts incoming from peer
#[tokio::test]
#[serial]
async fn test_peer_ban() {
    /*//setup logging
    stderrlog::new()
        .verbosity(4)
        .timestamp(stderrlog::Timestamp::Millisecond)
        .init()
        .unwrap();*/

    // test config
    let bind_port: u16 = 50_000;

    let mock_addr = SocketAddr::new(IpAddr::V4(Ipv4Addr::new(169, 202, 0, 11)), bind_port);
    // add advertised peer to controller
    let temp_peers_file = super::tools::generate_peers_file(&[PeerInfo::new(mock_addr.ip(), true)]);

    let network_conf = NetworkSettings {
        wakeup_interval: 1000.into(),
        ..NetworkSettings::scenarios_default(bind_port, temp_peers_file.path())
    };

    tools::network_test(
        network_conf.clone(),
        temp_peers_file,
        async move |network_command_sender,
                    mut network_event_receiver,
                    network_manager,
                    mut mock_interface| {
            // accept connection from controller to peer
            let (conn1_id, conn1_r, conn1_w) = tools::full_connection_from_controller(
                &mut network_event_receiver,
                &mut mock_interface,
                mock_addr,
                1_000u64,
                1_000u64,
                1_000u64,
                ConnectionId(0),
            )
            .await;
            let conn1_drain = tools::incoming_message_drain_start(conn1_r).await;

            trace!("test_peer_ban first connection done");

            // connect peer to controller
            let (_conn2_id, conn2_r, conn2_w) = tools::full_connection_to_controller(
                &mut network_event_receiver,
                &mut mock_interface,
                mock_addr,
                1_000u64,
                1_000u64,
                1_000u64,
                ConnectionId(1),
            )
            .await;
            let conn2_drain = tools::incoming_message_drain_start(conn2_r).await;
            trace!("test_peer_ban second connection done");

            // ban connection1.
            network_command_sender
                .ban(conn1_id)
                .await
                .expect("error during send ban command.");

            // make sure the ban message was processed
            sleep(Duration::from_millis(200)).await;

            // stop conn1 and conn2
            tools::incoming_message_drain_stop(conn1_drain).await;
            drop(conn1_w);
            tools::incoming_message_drain_stop(conn2_drain).await;
            drop(conn2_w);
            sleep(Duration::from_millis(200)).await;

            // drain all messages
            let _ = tools::wait_network_event(&mut network_event_receiver, 500.into(), |_msg| {
                Option::<()>::None
            })
            .await;

            // attempt a new connection from peer to controller: should be rejected
            let _: NetworkError = tools::rejected_connection_to_controller(
                &mut network_event_receiver,
                &mut mock_interface,
                mock_addr,
                1_000u64,
                1_000u64,
                1_000u64,
                ConnectionId(2),
            )
            .await;

            // unban connection1.
            network_command_sender
                .unban(vec![mock_addr.ip()])
                .await
                .expect("error during send unban command.");

            // wait for new connection attempt
            sleep(network_conf.wakeup_interval.to_duration()).await;

            // accept connection from controller to peer after unban
            let (_conn1_id, conn1_r, _conn1_w) = tools::full_connection_from_controller(
                &mut network_event_receiver,
                &mut mock_interface,
                mock_addr,
                1_000u64,
                1_000u64,
                1_000u64,
                ConnectionId(3),
            )
            .await;
            let conn1_drain_bis = tools::incoming_message_drain_start(conn1_r).await;

            trace!("test_peer_ban unbanned connection done");
            (
                network_event_receiver,
                network_manager,
                mock_interface,
                vec![conn1_drain_bis],
            )
        },
    )
    .await;
}

// test peer ban by ip
// add an advertised peer
// accept controller's connection atttempt to that peer
// establish a connection from that peer to controller
// signal closure + ban of one of the connections
// expect an event to signal the banning of the other one
// close the other one
// attempt to connect banned peer to controller : must fail
// make sure there are no connection attempts incoming from peer
#[tokio::test]
#[serial]
async fn test_peer_ban_by_ip() {
    /*//setup logging
    stderrlog::new()
        .verbosity(4)
        .timestamp(stderrlog::Timestamp::Millisecond)
        .init()
        .unwrap();*/

    // test config
    let bind_port: u16 = 50_000;

    let mock_addr = SocketAddr::new(IpAddr::V4(Ipv4Addr::new(169, 202, 0, 11)), bind_port);
    // add advertised peer to controller
    let temp_peers_file = super::tools::generate_peers_file(&[PeerInfo::new(mock_addr.ip(), true)]);

    let network_conf = NetworkSettings {
        wakeup_interval: 1000.into(),
        ..NetworkSettings::scenarios_default(bind_port, temp_peers_file.path())
    };

    tools::network_test(
        network_conf.clone(),
        temp_peers_file,
        async move |network_command_sender,
                    mut network_event_receiver,
                    network_manager,
                    mut mock_interface| {
            // accept connection from controller to peer
            let (_, conn1_r, conn1_w) = tools::full_connection_from_controller(
                &mut network_event_receiver,
                &mut mock_interface,
                mock_addr,
                1_000u64,
                1_000u64,
                1_000u64,
                ConnectionId(0),
            )
            .await;
            let conn1_drain = tools::incoming_message_drain_start(conn1_r).await;

            trace!("test_peer_ban first connection done");

            // connect peer to controller
            let (_conn2_id, conn2_r, conn2_w) = tools::full_connection_to_controller(
                &mut network_event_receiver,
                &mut mock_interface,
                mock_addr,
                1_000u64,
                1_000u64,
                1_000u64,
                ConnectionId(1),
            )
            .await;
            let conn2_drain = tools::incoming_message_drain_start(conn2_r).await;
            trace!("test_peer_ban second connection done");

            // ban connection1.
            network_command_sender
                .ban_ip(vec![mock_addr.ip()])
                .await
                .expect("error during send ban command.");

            // make sure the ban message was processed
            sleep(Duration::from_millis(200)).await;

            // stop conn1 and conn2
            tools::incoming_message_drain_stop(conn1_drain).await;
            drop(conn1_w);
            tools::incoming_message_drain_stop(conn2_drain).await;
            drop(conn2_w);
            sleep(Duration::from_millis(200)).await;

            // drain all messages
            let _ = tools::wait_network_event(&mut network_event_receiver, 500.into(), |_msg| {
                Option::<()>::None
            })
            .await;

            // attempt a new connection from peer to controller: should be rejected
            let _: NetworkError = tools::rejected_connection_to_controller(
                &mut network_event_receiver,
                &mut mock_interface,
                mock_addr,
                1_000u64,
                1_000u64,
                1_000u64,
                ConnectionId(2),
            )
            .await;

            // unban connection1.
            network_command_sender
                .unban(vec![mock_addr.ip()])
                .await
                .expect("error during send unban command.");

            // wait for new connection attempt
            sleep(network_conf.wakeup_interval.to_duration()).await;

            // accept connection from controller to peer after unban
            let (_conn1_id, conn1_r, _conn1_w) = tools::full_connection_from_controller(
                &mut network_event_receiver,
                &mut mock_interface,
                mock_addr,
                1_000u64,
                1_000u64,
                1_000u64,
                ConnectionId(3),
            )
            .await;
            let conn1_drain_bis = tools::incoming_message_drain_start(conn1_r).await;

            trace!("test_peer_ban unbanned connection done");
            (
                network_event_receiver,
                network_manager,
                mock_interface,
                vec![conn1_drain_bis],
            )
        },
    )
    .await;
}

// test merge_advertised_peer_list, advertised and wakeup_interval:
//   setup one non-advertised peer
//   use merge_advertised_peer_list to add another peer (this one is advertised)
//   start by refusing a connection attempt from controller
//   (making sure it is aimed at the advertised peer)
//   then check the time it takes the controller to try a new connection to advertised peer
//   (accept the connection)
//   then check that there are no further connection attempts at all
#[tokio::test]
#[serial]
async fn test_advertised_and_wakeup_interval() {
    // setup logging
    /*stderrlog::new()
    .verbosity(4)
    .timestamp(stderrlog::Timestamp::Millisecond)
    .init()
    .unwrap();*/

    // test config
    let bind_port: u16 = 50_000;
    let mock_addr = SocketAddr::new(IpAddr::V4(Ipv4Addr::new(169, 202, 0, 12)), bind_port);
    let mock_ignore_addr = SocketAddr::new(IpAddr::V4(Ipv4Addr::new(169, 202, 0, 13)), bind_port);
    let temp_peers_file = super::tools::generate_peers_file(&[PeerInfo {
        ip: mock_ignore_addr.ip(),
        peer_type: PeerType::Bootstrap,
        last_alive: None,
        last_failure: None,
        advertised: false,
        active_out_connection_attempts: 0,
        active_out_connections: 0,
        active_in_connections: 0,
        banned: false,
    }]);
    let network_conf = NetworkSettings {
        wakeup_interval: MassaTime::from(500),
        connect_timeout: MassaTime::from(2000),
        ..NetworkSettings::scenarios_default(bind_port, temp_peers_file.path())
    };

    tools::network_test(
        network_conf.clone(),
        temp_peers_file,
        async move |_network_command_sender,
                    mut network_event_receiver,
                    network_manager,
                    mut mock_interface| {
            // 1) open a connection, advertize peer, disconnect
            {
                let (conn2_id, conn2_r, mut conn2_w) = tools::full_connection_to_controller(
                    &mut network_event_receiver,
                    &mut mock_interface,
                    mock_addr,
                    1_000u64,
                    1_000u64,
                    1_000u64,
                    ConnectionId(0),
                )
                .await;
                tools::advertise_peers_in_connection(&mut conn2_w, vec![mock_addr.ip()]).await;
                // drop the connection
                drop(conn2_r);
                drop(conn2_w);
                // wait for the message signalling the closure of the connection
                tools::wait_network_event(
                    &mut network_event_receiver,
                    1000.into(),
                    |msg| match msg {
                        NetworkEvent::ConnectionClosed(closed_node_id) => {
                            if closed_node_id == conn2_id {
                                Some(())
                            } else {
                                None
                            }
                        }
                        _ => None,
                    },
                )
                .await
                .expect("connection closure message not received");
            };

            // 2) refuse the first connection attempt coming from controller towards advertised peer
            {
                let (_, _, addr, accept_tx) = tokio::time::timeout(
                    Duration::from_millis(1500),
                    mock_interface.wait_connection_attempt_from_controller(),
                )
                .await
                .expect("wait_connection_attempt_from_controller timed out")
                .expect("wait_connection_attempt_from_controller failed");
                assert_eq!(addr, mock_addr, "unexpected connection attempt address");
                accept_tx.send(false).expect("accept_tx failed");
            }

            // 3) Next connection attempt from controller, accept connection
            let (_conn_id, _conn1_w, conn1_drain) = {
                // drained l357
                let start_instant = Instant::now();
                let (conn_id, conn1_r, conn1_w) = tools::full_connection_from_controller(
                    &mut network_event_receiver,
                    &mut mock_interface,
                    mock_addr,
                    (network_conf.wakeup_interval.to_millis() as u128 * 3u128)
                        .try_into()
                        .unwrap(),
                    1_000u64,
                    1_000u64,
                    ConnectionId(1),
                )
                .await;
                if start_instant.elapsed() < network_conf.wakeup_interval.to_duration() {
                    panic!("controller tried to reconnect after a too short delay");
                }
                let drain_h = tools::incoming_message_drain_start(conn1_r).await; // drained l357
                (conn_id, conn1_w, drain_h)
            };

            // 4) check that there are no further connection attempts from controller
            if tools::wait_network_event(
                &mut network_event_receiver,
                1000.into(),
                |msg| match msg {
                    NetworkEvent::NewConnection(_) => Some(()),
                    _ => None,
                },
            )
            .await
            .is_some()
            {
                panic!("a connection event was emitted by controller while none were expected");
            }
            (
                network_event_receiver,
                network_manager,
                mock_interface,
                vec![conn1_drain],
            )
        },
    )
    .await;
}

#[tokio::test]
#[serial]
async fn test_block_not_found() {
    // setup logging
    /*stderrlog::new()
    .verbosity(4)
    .timestamp(stderrlog::Timestamp::Millisecond)
    .init()
    .unwrap();*/

    // test config
    let bind_port: u16 = 50_000;

    let mock_addr = SocketAddr::new(IpAddr::V4(Ipv4Addr::new(169, 202, 0, 11)), bind_port);
    // add advertised peer to controller
    let temp_peers_file = super::tools::generate_peers_file(&[PeerInfo {
        ip: mock_addr.ip(),
        peer_type: PeerType::Bootstrap,
        last_alive: None,
        last_failure: None,
        advertised: true,
        active_out_connection_attempts: 0,
        active_out_connections: 0,
        active_in_connections: 0,
        banned: false,
    }]);
    let network_conf = NetworkSettings {
        peer_types_config: default_testing_peer_type_enum_map(),
        ..NetworkSettings::scenarios_default(bind_port, temp_peers_file.path())
    };

    // Overwrite the context.
    let mut serialization_context = massa_models::get_serialization_context();
    serialization_context.max_ask_blocks_per_message = 3;
    massa_models::init_serialization_context(serialization_context);

    tools::network_test(
        network_conf.clone(),
        temp_peers_file,
        async move |network_command_sender,
                    mut network_event_receiver,
                    network_manager,
                    mut mock_interface| {
            // accept connection from controller to peer
            let (conn1_id, mut conn1_r, mut conn1_w) = tools::full_connection_from_controller(
                &mut network_event_receiver,
                &mut mock_interface,
                mock_addr,
                1_000u64,
                1_000u64,
                1_000u64,
                ConnectionId(0),
            )
            .await;
            // let conn1_drain= tools::incoming_message_drain_start(conn1_r).await;

            // Send ask for block message from connected peer
            let wanted_hash = get_dummy_block_id("default_val");
            conn1_w
                .send(
                    &Message::AskForBlocks(vec![wanted_hash])
                        .to_bytes_compact()
                        .expect("Fail to serialize message"),
                )
                .await
                .unwrap();

            // assert it is sent to protocol
            if let Some((list, node)) =
                tools::wait_network_event(&mut network_event_receiver, 1000.into(), |msg| match msg
                {
                    NetworkEvent::AskedForBlocks { list, node } => Some((list, node)),
                    _ => None,
                })
                .await
            {
                assert!(list.contains(&wanted_hash));
                assert_eq!(node, conn1_id);
            } else {
                panic!("Timeout while waiting for asked for block event");
            }

            // reply with block not found
            network_command_sender
                .block_not_found(conn1_id, wanted_hash)
                .await
                .unwrap();

            // let mut  conn1_r = conn1_drain.0.await.unwrap();
            // assert that block not found is sent to node

            let timer = sleep(Duration::from_millis(500));
            tokio::pin!(timer);
            loop {
                tokio::select! {
                    evt = conn1_r.next() => {
                        let evt = evt.unwrap().unwrap().1;
                        if let Message::BlockNotFound(hash) = evt {assert_eq!(hash, wanted_hash);
                            break;
                        }
                    },
                    _ = &mut timer => panic!("timeout reached waiting for message")
                }
            }

            // test send AskForBlocks with more max_ask_blocks_per_message using node_worker split in several message function.
            let mut block_list: HashMap<NodeId, Vec<BlockId>> = HashMap::new();
            let hash_list = vec![
                get_dummy_block_id("default_val1"),
                get_dummy_block_id("default_val2"),
                get_dummy_block_id("default_val3"),
                get_dummy_block_id("default_val4"),
            ];
            block_list.insert(conn1_id, hash_list);

            network_command_sender
                .ask_for_block_list(block_list)
                .await
                .unwrap();
            // receive 2 list
            let timer = sleep(Duration::from_millis(100));
            tokio::pin!(timer);
            loop {
                tokio::select! {
                    evt = conn1_r.next() => {
                        let evt = evt.unwrap().unwrap().1;
                        if let Message::AskForBlocks(list1) = evt {
                            assert!(list1.contains(&get_dummy_block_id("default_val1")));
                            assert!(list1.contains(&get_dummy_block_id("default_val2")));
                            assert!(list1.contains(&get_dummy_block_id("default_val3")));
                            break;
                        }},
                    _ = &mut timer => panic!("timeout reached waiting for message")
                }
            }
            let timer = sleep(Duration::from_millis(100));
            tokio::pin!(timer);
            loop {
                tokio::select! {
                    evt = conn1_r.next() => {
                        let evt = evt.unwrap().unwrap().1;
                        if let Message::AskForBlocks(list2) = evt {
                            assert!(list2.contains(&get_dummy_block_id("default_val4")));
                            break;
                        }
                    },
                    _ = &mut timer => panic!("timeout reached waiting for message")
                }
            }

            // test with max_ask_blocks_per_message > 3 sending the message straight to the connection.
            // the message is rejected by the receiver.
            let wanted_hash1 = get_dummy_block_id("default_val1");
            let wanted_hash2 = get_dummy_block_id("default_val2");
            let wanted_hash3 = get_dummy_block_id("default_val3");
            let wanted_hash4 = get_dummy_block_id("default_val4");
            conn1_w
                .send(
                    &Message::AskForBlocks(vec![
                        wanted_hash1,
                        wanted_hash2,
                        wanted_hash3,
                        wanted_hash4,
                    ])
                    .to_bytes_compact()
                    .expect("Fail to serialize message"),
                )
                .await
                .unwrap();
            // assert it is sent to protocol
            if tools::wait_network_event(
                &mut network_event_receiver,
                1000.into(),
                |msg| match msg {
                    NetworkEvent::AskedForBlocks { list, node } => Some((list, node)),
                    _ => None,
                },
            )
            .await
            .is_some()
            {
                panic!("AskedForBlocks with more max_ask_blocks_per_message forward blocks");
            }
            let conn1_drain = tools::incoming_message_drain_start(conn1_r).await;
            (
                network_event_receiver,
                network_manager,
                mock_interface,
                vec![conn1_drain],
            )
        },
    )
    .await;
}

#[tokio::test]
#[serial]
async fn test_retry_connection_closed() {
    // setup logging
    /*stderrlog::new()
    .verbosity(4)
    .timestamp(stderrlog::Timestamp::Millisecond)
    .init()
    .unwrap();*/

    // test config
    let bind_port: u16 = 50_000;

    let mock_addr = SocketAddr::new(IpAddr::V4(Ipv4Addr::new(169, 202, 0, 11)), bind_port);
    // add advertised peer to controller
    let temp_peers_file = super::tools::generate_peers_file(&[PeerInfo {
        ip: mock_addr.ip(),
        peer_type: PeerType::Bootstrap,
        last_alive: None,
        last_failure: None,
        advertised: true,
        active_out_connection_attempts: 0,
        active_out_connections: 0,
        active_in_connections: 0,
        banned: false,
    }]);
    let network_conf = NetworkSettings {
        peer_types_config: default_testing_peer_type_enum_map(),
        ..NetworkSettings::scenarios_default(bind_port, temp_peers_file.path())
    };

    tools::network_test(
        network_conf.clone(),
        temp_peers_file,
        async move |network_command_sender,
                    mut network_event_receiver,
                    network_manager,
                    mut mock_interface| {
            let (node_id, _read, _write) = tools::full_connection_to_controller(
                &mut network_event_receiver,
                &mut mock_interface,
                mock_addr,
                1_000u64,
                1_000u64,
                1_000u64,
                ConnectionId(0),
            )
            .await;

            // Ban the node.
            network_command_sender
                .ban(node_id)
                .await
                .expect("error during send ban command.");

            // Make sure network sends a dis-connect event.
            if let Some(node) =
                tools::wait_network_event(&mut network_event_receiver, 1000.into(), |msg| match msg
                {
                    NetworkEvent::ConnectionClosed(node) => Some(node),
                    _ => None,
                })
                .await
            {
                assert_eq!(node, node_id);
            } else {
                panic!("Timeout while waiting for connection closed event");
            }

            // Send a command for a node not found in active.
            network_command_sender
                .block_not_found(node_id, get_dummy_block_id("default_val"))
                .await
                .unwrap();

            // Make sure network re-sends a dis-connect event.
            if let Some(node) =
                tools::wait_network_event(&mut network_event_receiver, 1000.into(), |msg| match msg
                {
                    NetworkEvent::ConnectionClosed(node) => Some(node),
                    _ => None,
                })
                .await
            {
                assert_eq!(node, node_id);
            } else {
                panic!("Timeout while waiting for connection closed event");
            }
            (
                network_event_receiver,
                network_manager,
                mock_interface,
                vec![],
            )
        },
    )
    .await;
}

#[tokio::test]
#[serial]
async fn test_operation_messages() {
    // setup logging
    /*stderrlog::new()
    .verbosity(4)
    .timestamp(stderrlog::Timestamp::Millisecond)
    .init()
    .unwrap();*/

    // test config
    let bind_port: u16 = 50_000;

    let mock_addr = SocketAddr::new(IpAddr::V4(Ipv4Addr::new(169, 202, 0, 11)), bind_port);
    // add advertised peer to controller
    let temp_peers_file = super::tools::generate_peers_file(&[PeerInfo {
        ip: mock_addr.ip(),
        peer_type: PeerType::Bootstrap,
        last_alive: None,
        last_failure: None,
        advertised: true,
        active_out_connection_attempts: 0,
        active_out_connections: 0,
        active_in_connections: 0,
        banned: false,
    }]);
    let network_conf = NetworkSettings {
        peer_types_config: default_testing_peer_type_enum_map(),
        ..NetworkSettings::scenarios_default(bind_port, temp_peers_file.path())
    };

    // Overwrite the context.
    let mut serialization_context = massa_models::get_serialization_context();
    serialization_context.max_ask_blocks_per_message = 3;
    massa_models::init_serialization_context(serialization_context);

    tools::network_test(
        network_conf.clone(),
        temp_peers_file,
        async move |network_command_sender,
                    mut network_event_receiver,
                    network_manager,
                    mut mock_interface| {
            // accept connection from controller to peer
            let (conn1_id, mut conn1_r, mut conn1_w) = tools::full_connection_from_controller(
                &mut network_event_receiver,
                &mut mock_interface,
                mock_addr,
                1_000u64,
                1_000u64,
                1_000u64,
                ConnectionId(0),
            )
            .await;
            // let conn1_drain= tools::incoming_message_drain_start(conn1_r).await;

            // Send transaction message from connected peer
            let (transaction, _) = get_transaction(50, 10);
            let ref_id = transaction.verify_integrity().unwrap();
            conn1_w
<<<<<<< HEAD
                .send(
                    &Message::Operations(vec![transaction.clone()])
                        .to_bytes_compact()
                        .expect("Fail to serialize message"),
                )
=======
                .send(&Message::Operations(vec![transaction]))
>>>>>>> 852e4e3a
                .await
                .unwrap();

            // assert it is sent to protocol
            if let Some((operations, node)) =
                tools::wait_network_event(&mut network_event_receiver, 1000.into(), |msg| match msg
                {
                    NetworkEvent::ReceivedOperations { operations, node } => {
                        Some((operations, node))
                    }
                    _ => None,
                })
                .await
            {
                assert_eq!(operations.len(), 1);
                assert!(operations[0].verify_integrity().is_ok());
                assert_eq!(operations[0].verify_integrity().unwrap(), ref_id);
                assert_eq!(node, conn1_id);
            } else {
                panic!("Timeout while waiting for asked for block event");
            }

            let (transaction2, _) = get_transaction(10, 50);
            let ref_id2 = transaction2.verify_integrity().unwrap();
            // reply with another transaction
            network_command_sender
                .send_operations(conn1_id, vec![transaction2.clone()])
                .await
                .unwrap();

            // let mut  conn1_r = conn1_drain.0.await.unwrap();
            // assert that transaction is sent to node

            let timer = sleep(Duration::from_millis(500));
            tokio::pin!(timer);
            loop {
                tokio::select! {
                    evt = conn1_r.next() => {
                        let evt = evt.unwrap().unwrap().1;
                        if let Message::Operations(op) = evt {
                            assert_eq!(op.len(), 1);
                            assert!(op[0].verify_integrity().is_ok());
                            assert_eq!(op[0].verify_integrity().unwrap(), ref_id2);
                            break;
                        }
                    },
                    _ = &mut timer => panic!("timeout reached waiting for message")
                }
            }
            let conn1_drain = tools::incoming_message_drain_start(conn1_r).await;
            (
                network_event_receiver,
                network_manager,
                mock_interface,
                vec![conn1_drain],
            )
        },
    )
    .await;
}

#[tokio::test]
#[serial]
async fn test_endorsements_messages() {
    // setup logging
    /*stderrlog::new()
    .verbosity(4)
    .timestamp(stderrlog::Timestamp::Millisecond)
    .init()
    .unwrap();*/

    // test config
    let bind_port: u16 = 50_000;

    let mock_addr = SocketAddr::new(IpAddr::V4(Ipv4Addr::new(169, 202, 0, 11)), bind_port);
    // add advertised peer to controller
    let temp_peers_file = super::tools::generate_peers_file(&[PeerInfo {
        ip: mock_addr.ip(),
        peer_type: PeerType::Bootstrap,
        last_alive: None,
        last_failure: None,
        advertised: true,
        active_out_connection_attempts: 0,
        active_out_connections: 0,
        active_in_connections: 0,
        banned: false,
    }]);
    let network_conf = NetworkSettings {
        peer_types_config: default_testing_peer_type_enum_map(),
        ..NetworkSettings::scenarios_default(bind_port, temp_peers_file.path())
    };

    // Overwrite the context.
    let mut serialization_context = massa_models::get_serialization_context();
    serialization_context.max_ask_blocks_per_message = 3;
    massa_models::init_serialization_context(serialization_context);

    tools::network_test(
        network_conf.clone(),
        temp_peers_file,
        async move |network_command_sender,
                    mut network_event_receiver,
                    network_manager,
                    mut mock_interface| {
            // accept connection from controller to peer
            let (conn1_id, mut conn1_r, mut conn1_w) = tools::full_connection_from_controller(
                &mut network_event_receiver,
                &mut mock_interface,
                mock_addr,
                1_000u64,
                1_000u64,
                1_000u64,
                ConnectionId(0),
            )
            .await;
            // let conn1_drain= tools::incoming_message_drain_start(conn1_r).await;

            let sender_priv = massa_signature::generate_random_private_key();
            let sender_public_key = massa_signature::derive_public_key(&sender_priv);

            let content = Endorsement {
                sender_public_key,
                slot: Slot::new(10, 1),
                index: 0,
                endorsed_block: BlockId(Hash::compute_from(&[])),
            };
            let endorsement = Signed::new_signed(content.clone(), &sender_priv).unwrap().1;
            let ref_id = endorsement.content.compute_id().unwrap();
            conn1_w
                .send(
                    &Message::Endorsements(vec![endorsement])
                        .to_bytes_compact()
                        .expect("Fail to serialize message"),
                )
                .await
                .unwrap();

            // assert it is sent to protocol
            if let Some((endorsements, node)) =
                tools::wait_network_event(&mut network_event_receiver, 1000.into(), |msg| match msg
                {
                    NetworkEvent::ReceivedEndorsements { endorsements, node } => {
                        Some((endorsements, node))
                    }
                    _ => None,
                })
                .await
            {
                assert_eq!(endorsements.len(), 1);
                let res_id = endorsements[0].content.compute_id().unwrap();
                assert_eq!(ref_id, res_id);
                assert_eq!(node, conn1_id);
            } else {
                panic!("Timeout while waiting for endorsement event.");
            }

            let sender_priv = massa_signature::generate_random_private_key();
            let sender_public_key = massa_signature::derive_public_key(&sender_priv);

            let content = Endorsement {
                sender_public_key,
                slot: Slot::new(11, 1),
                index: 0,
                endorsed_block: BlockId(Hash::compute_from(&[])),
            };
            let endorsement = Signed::new_signed(content.clone(), &sender_priv).unwrap().1;
            let ref_id = endorsement.content.compute_id().unwrap();

            // reply with another endorsement
            network_command_sender
                .send_endorsements(conn1_id, vec![endorsement])
                .await
                .unwrap();

            let timer = sleep(Duration::from_millis(500));
            tokio::pin!(timer);
            loop {
                tokio::select! {
                    evt = conn1_r.next() => {
                        let evt = evt.unwrap().unwrap().1;
                        if let Message::Endorsements(endorsements) = evt {
                            assert_eq!(endorsements.len(), 1);
                            let res_id = endorsements[0].content.compute_id().unwrap();
                            assert_eq!(ref_id, res_id);
                            break;
                        }
                    },
                    _ = &mut timer => panic!("timeout reached waiting for message")
                }
            }
            let conn1_drain = tools::incoming_message_drain_start(conn1_r).await;
            (
                network_event_receiver,
                network_manager,
                mock_interface,
                vec![conn1_drain],
            )
        },
    )
    .await;
}<|MERGE_RESOLUTION|>--- conflicted
+++ resolved
@@ -988,15 +988,11 @@
             let (transaction, _) = get_transaction(50, 10);
             let ref_id = transaction.verify_integrity().unwrap();
             conn1_w
-<<<<<<< HEAD
                 .send(
                     &Message::Operations(vec![transaction.clone()])
                         .to_bytes_compact()
                         .expect("Fail to serialize message"),
                 )
-=======
-                .send(&Message::Operations(vec![transaction]))
->>>>>>> 852e4e3a
                 .await
                 .unwrap();
 
