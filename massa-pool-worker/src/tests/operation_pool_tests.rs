--- conflicted
+++ resolved
@@ -53,17 +53,9 @@
         // duplicate
         let mut storage = Storage::default();
         storage.store_operations(ops.values().cloned().collect());
-<<<<<<< HEAD
-        let newly_added = pool.add_operations(storage);
-        assert_eq!(
-            storage.get_op_refs(),
-            &ops.keys().copied().collect::<Set<OperationId>>()
-        );
-=======
         pool.add_operations(storage);
         //TODO: compare
         //assert_eq!(storage.get_op_refs(), &ops.keys().copied().collect::<Set<OperationId>>());
->>>>>>> 935f00cb
 
         thread_tx_lists[op.thread as usize].push((op, start_period..=expire_period));
     }
