

[logging]
    # Logging level. High log levels might impact performance. 0: ERROR, 1: WARN, 2: INFO, 3: DEBUG, 4: TRACE
    level = 2

[api]
    # max number of future periods considered during requests
    draw_lookahead_period_count = 10
    # port on which the node API listens for admin and node management requests. Dangerous if publicly exposed.
    bind_private = "127.0.0.1:33034"
    # port on which the node API listens for public requests. Can be exposed to the Internet.
    bind_public = "0.0.0.0:33035"
    # max number of arguments per RPC call
    max_arguments = 128

[execution]
    # max number of generated events kept in RAM
    max_final_events = 10000
    # maximum length of the read-only execution requests queue
    readonly_queue_length = 10
    # by how many milliseconds shoud the execution lag behind real time
    # higher values increase speculative execution lag but improve performance
    cursor_delay = 0

[ledger]
    # path to the initial smart contract balance ledger
    initial_sce_ledger_path = "base_config/initial_sce_ledger.json"
    # length of the changes history. Higher values allow bootstrapping nodes with slower connections
    final_history_length = 100

[consensus]
    # max number of previously discarded blocks kept in RAM
    max_discarded_blocks = 100
    # if a block is at least future_block_processing_max_periods periods in the future, it is just discarded
    future_block_processing_max_periods = 100
    # max number of blocks in the future kept in RAM
    max_future_processing_blocks = 400
    # max number of blocks waiting for dependencies
    max_dependency_blocks = 2048
    # number of final periods that must be kept at all times (increase to more resilience to short network disconnections, high values will increase RAM usage.)
    force_keep_final_periods = 20

    # max number of batches of pool operations to scan when generating a block
    max_operations_fill_attempts = 102400
    # size of a pool operation batch for block creation
    operation_batch_size = 2048

    # path to the ledger file
    ledger_path = "storage/ledger"
    # size of the ledger kept in cache
    ledger_cache_capacity = 1048576
    # [optionnal] the ledger is saved on disk every ledger_flush_interval
    ledger_flush_interval = 10000
    # whether to overwrite the ledger at start
    ledger_reset_at_startup = true
    # path to the initial consensus balance ledger
    initial_ledger_path = "base_config/initial_ledger.json"

    # max milliseconds to wait while sending an event before dropping it
    max_send_wait = 0
    # useless blocks are pruned every block_db_prune_interval ms
    block_db_prune_interval = 5000

    # path to the initial roll distribution
    initial_rolls_path = "base_config/initial_rolls.json"
    # number of cycles cached by the proof-of-stake selection system
    pos_draw_cached_cycles = 10

    # path to your staking private keys (not encrypted)
    staking_keys_path = "config/staking_keys.json"
    # considered timespan for stats info
    stats_timespan = 60000
    # max number of item returned per query
    max_item_return_count = 100

[protocol]
    # timeout after which without answer a hanshake is ended
    message_timeout = 5000
    # timeout after whick we consider a node does not have the block we asked for
    ask_block_timeout = 10000
    # max cache size for which blocks a foreign node knows about
    max_node_known_blocks_size = 1024
    # max cache size for which blocks a foreign node asked for
    max_node_wanted_blocks_size = 1024
    # max number of blocks we can ask simultaneously per node
    max_simultaneous_ask_blocks_per_node = 128
    # max milliseconds to wait while sending an event before dropping it
    max_send_wait = 0
    # max cache size for which operations a foreign node knows about
    max_known_ops_size = 2048
    # max cache size for which endorsements a foreign node knows about
    max_known_endorsements_size = 1024
    # Maximum number of batches in the memory buffer.
    # Dismiss the new batches if overflow
    operation_batch_buffer_capacity = 10024 
    # Start processing batches in the buffer each `operation_batch_proc_period` in millisecond
    operation_batch_proc_period = 500
    # All operations asked are prune each `operation_asked_pruning_period` millisecond
    asked_operations_pruning_period = 100000
    # Max number of operation per message, same as network param but can be smaller
    max_operations_per_message = 1024
    
[network]
    # port on which to listen for protocol communication
    bind = "[::]:31244"
    # port used by protocol
    protocol_port = 31244
    # timeout for connection establishment
    connect_timeout = 3000
    # attempt a connection to available peers when needed every wakeup_interval milliseconds
    wakeup_interval = 5000
    # path to the local peers storage file
    peers_file = "storage/peers.json"
    # path to the initial peers file
    initial_peers_file = "base_config/initial_peers.json"
    # max number of inbound connections per ip
    max_in_connections_per_ip = 5
    # max number of stored idle peers
    max_idle_peers = 10000
    # max number of stored banned peers
    max_banned_peers = 100
    # max number of advertized peers
    max_advertise_length = 10000
    # peers are dumped to file every peers_file_dump_interval milliseconds
    peers_file_dump_interval = 10000
    # max size of sent messages
    max_message_size = 1048576000
    # timeout when waiting for a message from a foreign node
    message_timeout = 5000
    # interval in milliseconds for asking peer lists from peers we are connected to
    ask_peer_list_interval = 30000
    # path to the node private key (not the staking key)
    private_key_file = "config/node_privkey.key"
    # max number of asked blocks per message
    max_ask_blocks_per_message = 128
    # max number of operations per message
    max_operations_per_message = 1024
    # max number of endorsements per message
    max_endorsements_per_message = 1024
    # max milliseconds to wait while sending an event before dropping it
    max_send_wait = 0
    # we forget we banned a node after ban_timeout milliseconds
    ban_timeout = 3600000
    # Timeout duration when in handshake we respond with a PeerList
    # (on max in connection reached we send a list of peers)
    peer_list_send_timeout = 100
    # Max number of in connection overflowed managed by the handshake
    # that send a list of peers
    max_in_connection_overflow = 100

    [network.peer_types_config]
    Standard = { target_out_connections = 10, max_out_attempts = 10, max_in_connections = 15}
    Bootstrap = { target_out_connections = 1, max_out_attempts = 1, max_in_connections = 1}
    WhiteListed = { target_out_connections = 2, max_out_attempts = 2, max_in_connections = 3}

[bootstrap]
    # list of bootstrap (ip, node id)
    bootstrap_list = [
<<<<<<< HEAD
        ["149.202.86.103:31245", "WvX1SP1zTDLW98c5zForHEfxdx2BAkvNxUzdxx2hiyRcuahni"],
        ["149.202.89.125:31245", "61qMyPDjnKpmcZ3kBmVxmJtY5ifQ1WnTgUsByTcsJrq4SVsEg"],
        ["158.69.120.215:31245", "itgsbvBEXxiEztcnxjx1TYyGH838vhxK8UnBfeeSrfQxzTSY8"],
        ["158.69.23.120:31245", "kABUaBC21B6fZUvbiuqDx7Q6qrirr1iANBghZuxTxFTdtk8tA"]
=======
        ["149.202.86.103:31245", "5GcSNukkKePWpNSjx9STyoEZniJAN4U4EUzdsQyqhuP3WYf6nj"],
        ["149.202.89.125:31245", "5wDwi2GYPniGLzpDfKjXJrmHV3p1rLRmm4bQ9TUWNVkpYmd4Zm"],
        ["158.69.120.215:31245", "5QbsTjSoKzYc8uBbwPCap392CoMQfZ2jviyq492LZPpijctb9c"],
        ["158.69.23.120:31245", "8139kbee951YJdwK99odM7e6V3eW7XShCfX5E2ovG3b9qxqqrq"],
        ["198.27.74.5:31245", "6j68EAFjS6mc7kheMAXnPqbzrtCTQY8cZ45RomkEJx7PPQqYk7"],
        ["198.27.74.52:31245", "6Z5XzjTBQ6CwZdoWvYYirmfaFCgujSLfu4yGnhVcSKf4EHNXWu"],
        ["54.36.174.177:31245", "6cXtgCafUpiG1WPQqXxw4kat6Hv7qUvH6aQJVh828ghKAKWkso"],
        ["51.75.60.228:31245", "7fWWX1vwgaUD3AFy6XDBXCVmMEjcjRhyVE53QyUK6Avo3EMH94"]
>>>>>>> 939cc7f6
    ]
    # [optionnal] port on which to listen for incoming bootstrap requests
    bind = "[::]:31245"
    # timeout to establish a bootstrap connection
    connect_timeout = 15000
    # delay in milliseconds to wait between consecutive bootstrap attempts
    retry_delay = 60000
    # if ping is too high bootstrap will be interrupted after max_ping milliseconds
    max_ping = 10000
    # timeout for incoming message readout
    read_timeout = 10000
    # timeout for message sending
    write_timeout = 10000
    # timeout for incoming error message readout
    read_error_timeout = 200
    # timeout for message error sending
    write_error_timeout = 200
    # when enabled, apply a correction to the local computer clock to match bootstrap server time
    enable_clock_synchronization = false
    # [server] data is cached for cache duration milliseconds
    cache_duration = 15000
    # max number of simulataneous bootstraps for server
    max_simultaneous_bootstraps = 2
    # max size of recently bootstrapped IP cache
    ip_list_max_size = 10000
    # refuse consecutive bootstrap attempts from a given IP when the interval between them is lower than per_ip_min_interval milliseconds
    per_ip_min_interval = 180000

[pool]
    # max number of operations kept per thread
    max_pool_size_per_thread = 25000
    # if an operation is too much in the future it will be ignored
    max_operation_future_validity_start_periods = 100
    # max number of endorsements kept
    max_endorsement_count = 10000
    # max number of items returned per query
    max_item_return_count = 100<|MERGE_RESOLUTION|>--- conflicted
+++ resolved
@@ -157,21 +157,15 @@
 [bootstrap]
     # list of bootstrap (ip, node id)
     bootstrap_list = [
-<<<<<<< HEAD
-        ["149.202.86.103:31245", "WvX1SP1zTDLW98c5zForHEfxdx2BAkvNxUzdxx2hiyRcuahni"],
-        ["149.202.89.125:31245", "61qMyPDjnKpmcZ3kBmVxmJtY5ifQ1WnTgUsByTcsJrq4SVsEg"],
-        ["158.69.120.215:31245", "itgsbvBEXxiEztcnxjx1TYyGH838vhxK8UnBfeeSrfQxzTSY8"],
-        ["158.69.23.120:31245", "kABUaBC21B6fZUvbiuqDx7Q6qrirr1iANBghZuxTxFTdtk8tA"]
-=======
-        ["149.202.86.103:31245", "5GcSNukkKePWpNSjx9STyoEZniJAN4U4EUzdsQyqhuP3WYf6nj"],
-        ["149.202.89.125:31245", "5wDwi2GYPniGLzpDfKjXJrmHV3p1rLRmm4bQ9TUWNVkpYmd4Zm"],
-        ["158.69.120.215:31245", "5QbsTjSoKzYc8uBbwPCap392CoMQfZ2jviyq492LZPpijctb9c"],
-        ["158.69.23.120:31245", "8139kbee951YJdwK99odM7e6V3eW7XShCfX5E2ovG3b9qxqqrq"],
-        ["198.27.74.5:31245", "6j68EAFjS6mc7kheMAXnPqbzrtCTQY8cZ45RomkEJx7PPQqYk7"],
-        ["198.27.74.52:31245", "6Z5XzjTBQ6CwZdoWvYYirmfaFCgujSLfu4yGnhVcSKf4EHNXWu"],
-        ["54.36.174.177:31245", "6cXtgCafUpiG1WPQqXxw4kat6Hv7qUvH6aQJVh828ghKAKWkso"],
-        ["51.75.60.228:31245", "7fWWX1vwgaUD3AFy6XDBXCVmMEjcjRhyVE53QyUK6Avo3EMH94"]
->>>>>>> 939cc7f6
+        # note: change boostrap list
+        # ["149.202.86.103:31245", "5GcSNukkKePWpNSjx9STyoEZniJAN4U4EUzdsQyqhuP3WYf6nj"],
+        # ["149.202.89.125:31245", "5wDwi2GYPniGLzpDfKjXJrmHV3p1rLRmm4bQ9TUWNVkpYmd4Zm"],
+        # ["158.69.120.215:31245", "5QbsTjSoKzYc8uBbwPCap392CoMQfZ2jviyq492LZPpijctb9c"],
+        # ["158.69.23.120:31245", "8139kbee951YJdwK99odM7e6V3eW7XShCfX5E2ovG3b9qxqqrq"],
+        # ["198.27.74.5:31245", "6j68EAFjS6mc7kheMAXnPqbzrtCTQY8cZ45RomkEJx7PPQqYk7"],
+        # ["198.27.74.52:31245", "6Z5XzjTBQ6CwZdoWvYYirmfaFCgujSLfu4yGnhVcSKf4EHNXWu"],
+        # ["54.36.174.177:31245", "6cXtgCafUpiG1WPQqXxw4kat6Hv7qUvH6aQJVh828ghKAKWkso"],
+        # ["51.75.60.228:31245", "7fWWX1vwgaUD3AFy6XDBXCVmMEjcjRhyVE53QyUK6Avo3EMH94"]
     ]
     # [optionnal] port on which to listen for incoming bootstrap requests
     bind = "[::]:31245"
