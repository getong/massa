--- conflicted
+++ resolved
@@ -599,13 +599,9 @@
                     emitter_address: parse_value(&p, p_list[2]),
                     original_caller_address: parse_value(&p, p_list[3]),
                     original_operation_id: parse_value(&p, p_list[4]),
-<<<<<<< HEAD
-                    candidate: parse_value(&p, p_list[5]),
-=======
                     // TODO: update client to enable this option
                     // see `EventFilter` description for more info
                     is_final: None,
->>>>>>> 396da374
                 };
                 match client.public.get_filtered_sc_output_event(filter).await {
                     Ok(events) => Ok(Box::new(events)),
