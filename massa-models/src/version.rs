// Copyright (c) 2022 MASSA LABS <info@massa.net>

use crate::error::ModelsError;
use massa_serialization::{Deserializer, Serializer, U32VarIntDeserializer, U32VarIntSerializer};
use nom::bytes::complete::take;
use nom::error::context;
use nom::sequence::tuple;
use nom::Parser;
use nom::{
    error::{ContextError, ParseError},
    IResult,
};
use serde::de::Unexpected;
use std::ops::Bound::Included;
use std::{convert::TryInto, fmt, str::FromStr};

const INSTANCE_LEN: usize = 4;

/// Application version, checked during handshakes
#[derive(Debug, Clone, Copy, PartialEq, Eq)]
pub struct Version {
    /// ASCII uppercase alpha
    instance: [char; INSTANCE_LEN],
    major: u32,
    minor: u32,
}

struct VersionVisitor;

impl<'de> serde::de::Visitor<'de> for VersionVisitor {
    type Value = Version;

    fn visit_str<E>(self, value: &str) -> Result<Version, E>
    where
        E: serde::de::Error,
    {
        Version::from_str(value).map_err(|_| E::invalid_value(Unexpected::Str(value), &self))
    }

    fn expecting(&self, formatter: &mut fmt::Formatter) -> fmt::Result {
        write!(
            formatter,
            "an Version type representing a version identifier"
        )
    }
}

impl<'de> serde::Deserialize<'de> for Version {
    fn deserialize<D>(deserializer: D) -> Result<Version, D::Error>
    where
        D: serde::de::Deserializer<'de>,
    {
        deserializer.deserialize_str(VersionVisitor)
    }
}

impl serde::Serialize for Version {
    fn serialize<S>(&self, serializer: S) -> Result<S::Ok, S::Error>
    where
        S: serde::Serializer,
    {
        serializer.serialize_str(&self.to_string())
    }
}

/// Serializer for `Version`
pub struct VersionSerializer {
    u32_serializer: U32VarIntSerializer,
}

impl VersionSerializer {
    /// Creates a `VersionSerializer`
    pub const fn new() -> Self {
        Self {
            u32_serializer: U32VarIntSerializer::new(),
        }
    }
}

impl Default for VersionSerializer {
    fn default() -> Self {
        Self::new()
    }
}

impl Serializer<Version> for VersionSerializer {
    /// ```
    /// use std::ops::Bound::Included;
    /// use std::str::FromStr;
    /// use massa_serialization::Serializer;
    /// use massa_models::version::{Version, VersionSerializer};
    ///
    /// let version: Version = Version::from_str("TEST.1.10").unwrap();
    /// let serializer = VersionSerializer::new();
    /// let mut buffer = Vec::new();
    /// serializer.serialize(&version, &mut buffer).unwrap();
    /// ```
    fn serialize(
        &self,
        value: &Version,
        buffer: &mut Vec<u8>,
    ) -> Result<(), massa_serialization::SerializeError> {
        buffer.extend(value.instance.iter().map(|&c| c as u8));
        self.u32_serializer.serialize(&value.major, buffer)?;
        self.u32_serializer.serialize(&value.minor, buffer)?;
        Ok(())
    }
}

/// Serializer for `Version`
pub struct VersionDeserializer {
    u32_deserializer: U32VarIntDeserializer,
}

impl VersionDeserializer {
    /// Creates a `VersionSerializer`
    pub const fn new() -> Self {
        Self {
            u32_deserializer: U32VarIntDeserializer::new(Included(0), Included(u32::MAX)),
        }
    }
}

impl Default for VersionDeserializer {
    fn default() -> Self {
        Self::new()
    }
}

impl Deserializer<Version> for VersionDeserializer {
    /// ```
    /// use std::ops::Bound::Included;
    /// use std::str::FromStr;
    /// use massa_serialization::{Serializer, Deserializer, DeserializeError};
    /// use massa_models::version::{Version, VersionSerializer, VersionDeserializer};
    ///
    /// let version: Version = Version::from_str("TEST.1.10").unwrap();
    /// let mut serialized = Vec::new();
    /// let serializer = VersionSerializer::new();
    /// let deserializer = VersionDeserializer::new();
    /// serializer.serialize(&version, &mut serialized).unwrap();
    /// let (rest, version_deser) = deserializer.deserialize::<DeserializeError>(&serialized).unwrap();
    /// assert_eq!(rest.len(), 0);
    /// assert_eq!(version, version_deser);
    /// ```
    fn deserialize<'a, E: ParseError<&'a [u8]> + ContextError<&'a [u8]>>(
        &self,
        buffer: &'a [u8],
    ) -> IResult<&'a [u8], Version, E> {
        context(
            "Failed Version deserialization",
            tuple((
                context("Failed instance deserialization", |input: &'a [u8]| {
                    let (rest, instance) = take(INSTANCE_LEN)(input)?;
                    if instance.iter().any(|c| {
                        !c.is_ascii() || !c.is_ascii_alphabetic() || !c.is_ascii_uppercase()
                    }) {
                        return Err(nom::Err::Error(ParseError::from_error_kind(
                            input,
                            nom::error::ErrorKind::Char,
                        )));
                    }
                    // Safe: because `take` fail if there is not enough data
                    let instance: [char; INSTANCE_LEN] = instance
                        .iter()
                        .map(|&c| char::from(c))
                        .collect::<Vec<char>>()
                        .try_into()
                        .unwrap();
                    Ok((rest, instance))
                }),
                context("Failed major deserialization", |input: &'a [u8]| {
                    self.u32_deserializer.deserialize(input)
                }),
                context("Failed minor deserialization", |input: &'a [u8]| {
                    self.u32_deserializer.deserialize(input)
                }),
            )),
        )
        .map(|(instance, major, minor)| Version {
            instance,
            major,
            minor,
        })
        .parse(buffer)
    }
}

impl Version {
    /// true if instance and major are the same
    pub fn is_compatible(&self, other: &Version) -> bool {
<<<<<<< HEAD
        self.instance == other.instance && self.major == other.major
=======
        self.instance == other.instance
            && self.major == other.major
            && self.minor >= 5
            && other.minor >= 5
>>>>>>> 9a985737
    }
}

impl fmt::Display for Version {
    /// ```rust
    /// # use massa_models::*;
    /// # use std::str::FromStr;
    /// let v: version::Version = version::Version::from_str("TEST.1.10").unwrap();
    /// assert_eq!(v.to_string(), "TEST.1.10");
    /// ```
    fn fmt(&self, f: &mut fmt::Formatter<'_>) -> fmt::Result {
        let network_str: String = self.instance.iter().cloned().collect();
        write!(f, "{}.{}.{}", network_str, self.major, self.minor)
    }
}

impl FromStr for Version {
    type Err = ModelsError;

    fn from_str(str_version: &str) -> Result<Self, Self::Err> {
        let parts: Vec<String> = str_version.split('.').map(|v| v.to_string()).collect();
        if parts.len() != 3 {
            return Err(ModelsError::InvalidVersionError(
                "version identifier is not in 3 parts separates by a dot".into(),
            ));
        }
        if parts[0].len() != 4
            || !parts[0].is_ascii()
            || parts[0]
                .chars()
                .any(|c| !c.is_ascii_alphabetic() || !c.is_ascii_uppercase())
        {
            return Err(ModelsError::InvalidVersionError(
                "version identifier instance part is not 4-char uppercase alphabetic ASCII".into(),
            ));
        }
        let instance: [char; 4] = parts[0].chars().collect::<Vec<char>>().try_into().unwrap(); // will not panic as the length and type were checked above
        let major: u32 = u32::from_str(&parts[1]).map_err(|_| {
            ModelsError::InvalidVersionError("version identifier major number invalid".into())
        })?;
        let minor: u32 = u32::from_str(&parts[2]).map_err(|_| {
            ModelsError::InvalidVersionError("version identifier minor number invalid".into())
        })?;
        Ok(Version {
            instance,
            major,
            minor,
        })
    }
}<|MERGE_RESOLUTION|>--- conflicted
+++ resolved
@@ -189,14 +189,7 @@
 impl Version {
     /// true if instance and major are the same
     pub fn is_compatible(&self, other: &Version) -> bool {
-<<<<<<< HEAD
         self.instance == other.instance && self.major == other.major
-=======
-        self.instance == other.instance
-            && self.major == other.major
-            && self.minor >= 5
-            && other.minor >= 5
->>>>>>> 9a985737
     }
 }
 
