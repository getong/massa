--- conflicted
+++ resolved
@@ -261,14 +261,9 @@
         let operation = create_execute_sc_operation(&keypair, bytecode, datastore).unwrap();
         storage.store_operations(vec![operation.clone()]);
         let block = create_block(
-<<<<<<< HEAD
             KeyPair::generate(0).unwrap(),
             vec![operation],
-=======
-            KeyPair::generate(),
-            vec![operation],
             vec![],
->>>>>>> a5df614e
             Slot::new(1, 0),
         )
         .unwrap();
@@ -336,14 +331,9 @@
         let mut storage = Storage::create_root();
         storage.store_operations(vec![operation.clone()]);
         let block = create_block(
-<<<<<<< HEAD
             KeyPair::generate(0).unwrap(),
             vec![operation],
-=======
-            KeyPair::generate(),
-            vec![operation],
             vec![],
->>>>>>> a5df614e
             Slot::new(2, 0),
         )
         .unwrap();
@@ -431,14 +421,9 @@
         let operation = create_execute_sc_operation(&keypair, bytecode, datastore).unwrap();
         storage.store_operations(vec![operation.clone()]);
         let block = create_block(
-<<<<<<< HEAD
             KeyPair::generate(0).unwrap(),
             vec![operation],
-=======
-            KeyPair::generate(),
-            vec![operation],
             vec![],
->>>>>>> a5df614e
             Slot::new(1, 0),
         )
         .unwrap();
@@ -484,14 +469,9 @@
         let mut storage = Storage::create_root();
         storage.store_operations(vec![operation.clone()]);
         let block = create_block(
-<<<<<<< HEAD
             KeyPair::generate(0).unwrap(),
             vec![operation],
-=======
-            KeyPair::generate(),
-            vec![operation],
             vec![],
->>>>>>> a5df614e
             Slot::new(2, 0),
         )
         .unwrap();
@@ -593,14 +573,9 @@
         let operation = create_execute_sc_operation(&keypair, bytecode, datastore).unwrap();
         storage.store_operations(vec![operation.clone()]);
         let block = create_block(
-<<<<<<< HEAD
             KeyPair::generate(0).unwrap(),
             vec![operation],
-=======
-            KeyPair::generate(),
-            vec![operation],
             vec![],
->>>>>>> a5df614e
             Slot::new(1, 0),
         )
         .unwrap();
@@ -709,14 +684,9 @@
         let tested_op_id = operation.id.clone();
         storage.store_operations(vec![operation.clone()]);
         let block = create_block(
-<<<<<<< HEAD
             KeyPair::generate(0).unwrap(),
             vec![operation],
-=======
-            KeyPair::generate(),
-            vec![operation],
             vec![],
->>>>>>> a5df614e
             Slot::new(1, 0),
         )
         .unwrap();
@@ -945,11 +915,13 @@
         // create the block contaning the operation
         let op = create_execute_sc_operation(&keypair, op_bytecode, datastore.clone()).unwrap();
         storage.store_operations(vec![op.clone()]);
-<<<<<<< HEAD
-        let block = create_block(KeyPair::generate(0).unwrap(), vec![op], Slot::new(1, 0)).unwrap();
-=======
-        let block = create_block(KeyPair::generate(), vec![op], vec![], Slot::new(1, 0)).unwrap();
->>>>>>> a5df614e
+        let block = create_block(
+            KeyPair::generate(0).unwrap(),
+            vec![op],
+            vec![],
+            Slot::new(1, 0),
+        )
+        .unwrap();
         // store the block in storage
         storage.store_block(block.clone());
 
@@ -1218,21 +1190,12 @@
         // create the block containing the transaction operation
         storage.store_operations(vec![operation.clone()]);
         let block = create_block(
-<<<<<<< HEAD
             KeyPair::generate(0).unwrap(),
-            vec![operation],
-            Slot::new(1, 0),
-        )
-        .unwrap();
-
-=======
-            KeyPair::generate(),
             vec![operation],
             vec![],
             Slot::new(1, 0),
         )
         .unwrap();
->>>>>>> a5df614e
         // store the block in storage
         storage.store_block(block.clone());
         // set our block as a final block so the transaction is processed
@@ -1329,14 +1292,9 @@
         // create the block containing the transaction operation
         storage.store_operations(vec![operation.clone()]);
         let block = create_block(
-<<<<<<< HEAD
             KeyPair::generate(0).unwrap(),
             vec![operation],
-=======
-            KeyPair::generate(),
-            vec![operation],
             vec![],
->>>>>>> a5df614e
             Slot::new(1, 0),
         )
         .unwrap();
@@ -1444,14 +1402,9 @@
         // create the block containing the roll buy operation
         storage.store_operations(vec![operation.clone()]);
         let block = create_block(
-<<<<<<< HEAD
             KeyPair::generate(0).unwrap(),
             vec![operation],
-=======
-            KeyPair::generate(),
-            vec![operation],
             vec![],
->>>>>>> a5df614e
             Slot::new(1, 0),
         )
         .unwrap();
@@ -1544,14 +1497,9 @@
         // create the block containing the roll buy operation
         storage.store_operations(vec![operation.clone()]);
         let block = create_block(
-<<<<<<< HEAD
             KeyPair::generate(0).unwrap(),
             vec![operation],
-=======
-            KeyPair::generate(),
-            vec![operation],
             vec![],
->>>>>>> a5df614e
             Slot::new(1, 0),
         )
         .unwrap();
@@ -1869,7 +1817,7 @@
         // create the block containing the roll buy operation
         storage.store_operations(vec![operation1.clone()]);
         let block = create_block(
-            KeyPair::generate(),
+            KeyPair::generate(0).unwrap(),
             vec![operation1],
             vec![denunciation.clone(), denunciation, denunciation_2],
             Slot::new(3, 0),
@@ -2044,7 +1992,7 @@
         // create the block containing the roll buy operation
         storage.store_operations(vec![operation1.clone(), operation2.clone()]);
         let block = create_block(
-            KeyPair::generate(),
+            KeyPair::generate(0).unwrap(),
             vec![operation1, operation2],
             vec![denunciation.clone(), denunciation],
             Slot::new(3, 0),
@@ -2165,14 +2113,9 @@
             create_execute_sc_operation(&keypair, bytecode, BTreeMap::default()).unwrap();
         storage.store_operations(vec![operation.clone()]);
         let block = create_block(
-<<<<<<< HEAD
             KeyPair::generate(0).unwrap(),
             vec![operation],
-=======
-            KeyPair::generate(),
-            vec![operation],
             vec![],
->>>>>>> a5df614e
             Slot::new(1, 0),
         )
         .unwrap();
@@ -2259,14 +2202,9 @@
         let operation = create_execute_sc_operation(&keypair, bytecode, datastore).unwrap();
         storage.store_operations(vec![operation.clone()]);
         let block = create_block(
-<<<<<<< HEAD
             KeyPair::generate(0).unwrap(),
             vec![operation],
-=======
-            KeyPair::generate(),
-            vec![operation],
             vec![],
->>>>>>> a5df614e
             Slot::new(1, 0),
         )
         .unwrap();
@@ -2351,14 +2289,9 @@
         let operation = create_execute_sc_operation(&keypair, bytecode, datastore).unwrap();
         storage.store_operations(vec![operation.clone()]);
         let block = create_block(
-<<<<<<< HEAD
             KeyPair::generate(0).unwrap(),
             vec![operation],
-=======
-            KeyPair::generate(),
-            vec![operation],
             vec![],
->>>>>>> a5df614e
             Slot::new(1, 0),
         )
         .unwrap();
@@ -2441,14 +2374,9 @@
             create_execute_sc_operation(&keypair, bytecode, BTreeMap::default()).unwrap();
         storage.store_operations(vec![operation.clone()]);
         let block = create_block(
-<<<<<<< HEAD
             KeyPair::generate(0).unwrap(),
             vec![operation],
-=======
-            KeyPair::generate(),
-            vec![operation],
             vec![],
->>>>>>> a5df614e
             Slot::new(1, 0),
         )
         .unwrap();
@@ -2710,14 +2638,9 @@
         .unwrap();
         storage.store_operations(vec![operation.clone()]);
         let block = create_block(
-<<<<<<< HEAD
             KeyPair::generate(0).unwrap(),
             vec![operation],
-=======
-            KeyPair::generate(),
-            vec![operation],
             vec![],
->>>>>>> a5df614e
             Slot::new(1, 0),
         )
         .unwrap();
@@ -2846,14 +2769,9 @@
             create_execute_sc_operation(&keypair, bytecode, BTreeMap::default()).unwrap();
         storage.store_operations(vec![operation.clone()]);
         let block = create_block(
-<<<<<<< HEAD
             KeyPair::generate(0).unwrap(),
             vec![operation],
-=======
-            KeyPair::generate(),
-            vec![operation],
             vec![],
->>>>>>> a5df614e
             Slot::new(1, 0),
         )
         .unwrap();
@@ -2949,14 +2867,9 @@
             create_execute_sc_operation(&keypair, bytecode, BTreeMap::default()).unwrap();
         storage.store_operations(vec![operation.clone()]);
         let block = create_block(
-<<<<<<< HEAD
             KeyPair::generate(0).unwrap(),
             vec![operation],
-=======
-            KeyPair::generate(),
-            vec![operation],
             vec![],
->>>>>>> a5df614e
             Slot::new(1, 0),
         )
         .unwrap();
