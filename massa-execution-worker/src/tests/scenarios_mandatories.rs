// Copyright (c) 2022 MASSA LABS <info@massa.net>
use crate::start_execution_worker;
use massa_execution_exports::{ExecutionConfig, ExecutionError, ReadOnlyExecutionRequest};
use massa_final_state::{FinalState, FinalStateConfig};
use massa_hash::hash::Hash;
use massa_ledger::{LedgerConfig, LedgerError};
use massa_models::{
    constants::{AMOUNT_DECIMAL_FACTOR, FINAL_HISTORY_LENGTH, THREAD_COUNT},
    storage::Storage,
    Block, BlockHeader, BlockId, Operation, OperationType, SerializeCompact, SignedHeader,
    SignedOperation,
};
use massa_models::{Address, Amount, Slot};
use massa_signature::{derive_public_key, generate_random_private_key, PrivateKey, PublicKey};
use parking_lot::RwLock;
use serial_test::serial;
<<<<<<< HEAD
use std::collections::HashMap;
use std::{collections::BTreeMap, str::FromStr, sync::Arc, time::Duration};
=======
use std::{
    collections::{BTreeMap, HashMap},
    str::FromStr,
    sync::Arc,
    time::Duration,
};
>>>>>>> 2b7b5e41
use tempfile::NamedTempFile;

/// Same as `get_random_address()` and return priv_key and pub_key associated
/// to the address.
pub fn get_random_address_full() -> (Address, PrivateKey, PublicKey) {
    let priv_key = generate_random_private_key();
    let pub_key = derive_public_key(&priv_key);
    (Address::from_public_key(&pub_key), priv_key, pub_key)
}

/// Get a randomized address
pub fn get_random_address() -> Address {
    get_random_address_full().0
}

fn get_sample_ledger() -> Result<(Arc<RwLock<FinalState>>, NamedTempFile), LedgerError> {
    let mut initial: BTreeMap<Address, Amount> = Default::default();
    initial.insert(get_random_address(), Amount::from_str("129").unwrap());
    initial.insert(get_random_address(), Amount::from_str("878").unwrap());
    let (ledger_config, tempfile) = LedgerConfig::sample(&initial);
    let cfg = FinalStateConfig {
        ledger_config,
        final_history_length: FINAL_HISTORY_LENGTH,
        thread_count: THREAD_COUNT,
    };
    Ok((
        Arc::new(RwLock::new(FinalState::new(cfg).unwrap())),
        tempfile,
    ))
}

#[test]
#[serial]
fn test_execution_basic() {
    let (sample_ledger, _keep) = get_sample_ledger().unwrap();
    let (_, _) = start_execution_worker(
        ExecutionConfig::default(),
        sample_ledger,
        Default::default(),
    );
}

#[test]
#[serial]
fn test_execution_shutdown() {
    let (sample_ledger, _keep) = get_sample_ledger().unwrap();
    let (mut manager, _) = start_execution_worker(
        ExecutionConfig::default(),
        sample_ledger,
        Default::default(),
    );
    manager.stop()
}

#[test]
#[serial]
fn test_sending_command() {
    let (sample_ledger, _keep) = get_sample_ledger().unwrap();
    let (mut manager, controller) = start_execution_worker(
        ExecutionConfig::default(),
        sample_ledger,
        Default::default(),
    );
    controller.update_blockclique_status(Default::default(), Default::default());
    manager.stop()
}

#[test]
#[serial]
fn test_sending_read_only_execution_command() {
    let (sample_ledger, _keep) = get_sample_ledger().unwrap();
    let (mut manager, controller) = start_execution_worker(
        ExecutionConfig::default(),
        sample_ledger,
        Default::default(),
    );
    controller
        .execute_readonly_request(ReadOnlyExecutionRequest {
            max_gas: 1_000_000,
            simulated_gas_price: Amount::from_raw(1_000_000 * AMOUNT_DECIMAL_FACTOR),
            bytecode: include_bytes!("./event_test.wasm").to_vec(),
            call_stack: vec![],
        })
        .unwrap();
    manager.stop()
}

//#[test]
//#[serial]
//fn test_execution_with_bootstrap() {
//    let bootstrap_state = crate::BootstrapExecutionState {
//        final_slot: Slot::new(12, 5),
//        final_ledger: get_sample_ledger(),
//    };
//    let (_config_file_keepalive, settings) = get_sample_settings();
//    let (command_sender, _event_receiver, manager) =
//        start_controller(settings, Some(bootstrap_state))
//            .await
//            .expect("Failed to start execution.");
//    command_sender
//        .update_blockclique(Default::default(), Default::default())
//        .await
//        .expect("Failed to send command");
//    manager.stop().await.expect("Failed to stop execution.");
//}

#[test]
#[serial]
fn generate_events() {
    massa_models::init_serialization_context(massa_models::SerializationContext::default());
    // Compile the `./wasm_tests` and generate a block with `event_test.wasm`
    // as data. Then we check if we get an event as expected.
    let exec_cfg = ExecutionConfig {
        t0: 10.into(),
        ..ExecutionConfig::default()
    };
    let storage: Storage = Default::default();
    let (sample_ledger, _keep) = get_sample_ledger().unwrap();
<<<<<<< HEAD
=======
    let storage: Storage = Default::default();
>>>>>>> 2b7b5e41
    let (mut manager, controller) =
        start_execution_worker(exec_cfg, sample_ledger, storage.clone());

    let (sender_address, sender_private_key, sender_public_key) = get_random_address_full();
    let event_test_data = include_bytes!("./event_test.wasm");
    let (block_id, block) = create_block(vec![create_execute_sc_operation(
        sender_private_key,
        sender_public_key,
        event_test_data,
    )
    .unwrap()])
    .unwrap();
<<<<<<< HEAD

    storage.store_block(block_id, block.clone(), block.to_bytes_compact().unwrap());

    let finalized_blocks: HashMap<Slot, BlockId> = Default::default();
    let mut blockclique: HashMap<Slot, BlockId> = Default::default();
    let slot = block.header.content.slot;
=======
    let slot = block.header.content.slot;

    storage.store_block(block_id, block, Default::default());

    let finalized_blocks: HashMap<Slot, BlockId> = Default::default();
    let mut blockclique: HashMap<Slot, BlockId> = Default::default();

>>>>>>> 2b7b5e41
    blockclique.insert(slot, block_id);

    controller.update_blockclique_status(finalized_blocks, blockclique);

    std::thread::sleep(Duration::from_millis(1000));
    manager.stop();
    let events = controller.get_filtered_sc_output_event(
        Some(slot),
        Some(slot),
        Some(sender_address),
        None,
        None,
    );
    assert!(!events.is_empty(), "At least one event was expected")
}

/// Create an operation for the given sender with `data` as bytecode.
/// Return a result that should be unwraped in the root `#[test]` routine.
fn create_execute_sc_operation(
    sender_private_key: PrivateKey,
    sender_public_key: PublicKey,
    data: &[u8],
) -> Result<SignedOperation, ExecutionError> {
    let op = OperationType::ExecuteSC {
        data: data.to_vec(),
        max_gas: u64::MAX,
        coins: Amount::from_raw(u64::MAX),
        gas_price: Amount::from_raw(AMOUNT_DECIMAL_FACTOR),
    };
    let (_, op) = SignedOperation::new_signed(
        Operation {
            sender_public_key,
            fee: Amount::zero(),
            expire_period: 10,
            op,
        },
        &sender_private_key,
    )?;
    Ok(op)
}

/// Create an almost empty block with a vector `operations` and a random
/// creator.
///
/// Return a result that should be unwraped in the root `#[test]` routine.
fn create_block(operations: Vec<SignedOperation>) -> Result<(BlockId, Block), ExecutionError> {
    let creator = generate_random_private_key();
    let public_key = derive_public_key(&creator);

    let operation_merkle_root = Hash::compute_from(
        &operations.iter().fold(Vec::new(), |acc, v| {
            [acc, v.to_bytes_compact().unwrap()].concat()
        })[..],
    );

    let (id, header) = SignedHeader::new_signed(
        BlockHeader {
            creator: public_key,
            slot: Slot {
                period: 1,
                thread: 0,
            },
            parents: vec![],
            operation_merkle_root,
            endorsements: vec![],
        },
        &creator,
    )?;
    Ok((id, Block { header, operations }))
}<|MERGE_RESOLUTION|>--- conflicted
+++ resolved
@@ -14,17 +14,12 @@
 use massa_signature::{derive_public_key, generate_random_private_key, PrivateKey, PublicKey};
 use parking_lot::RwLock;
 use serial_test::serial;
-<<<<<<< HEAD
-use std::collections::HashMap;
-use std::{collections::BTreeMap, str::FromStr, sync::Arc, time::Duration};
-=======
 use std::{
     collections::{BTreeMap, HashMap},
     str::FromStr,
     sync::Arc,
     time::Duration,
 };
->>>>>>> 2b7b5e41
 use tempfile::NamedTempFile;
 
 /// Same as `get_random_address()` and return priv_key and pub_key associated
@@ -143,10 +138,6 @@
     };
     let storage: Storage = Default::default();
     let (sample_ledger, _keep) = get_sample_ledger().unwrap();
-<<<<<<< HEAD
-=======
-    let storage: Storage = Default::default();
->>>>>>> 2b7b5e41
     let (mut manager, controller) =
         start_execution_worker(exec_cfg, sample_ledger, storage.clone());
 
@@ -159,22 +150,13 @@
     )
     .unwrap()])
     .unwrap();
-<<<<<<< HEAD
-
-    storage.store_block(block_id, block.clone(), block.to_bytes_compact().unwrap());
+    let slot = block.header.content.slot;
+
+    storage.store_block(block_id, block, Default::default());
 
     let finalized_blocks: HashMap<Slot, BlockId> = Default::default();
     let mut blockclique: HashMap<Slot, BlockId> = Default::default();
-    let slot = block.header.content.slot;
-=======
-    let slot = block.header.content.slot;
-
-    storage.store_block(block_id, block, Default::default());
-
-    let finalized_blocks: HashMap<Slot, BlockId> = Default::default();
-    let mut blockclique: HashMap<Slot, BlockId> = Default::default();
-
->>>>>>> 2b7b5e41
+
     blockclique.insert(slot, block_id);
 
     controller.update_blockclique_status(finalized_blocks, blockclique);
